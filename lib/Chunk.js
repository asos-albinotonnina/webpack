--- conflicted
+++ resolved
@@ -7,11 +7,8 @@
 const SortableSet = require("./util/SortableSet");
 const intersect = require("./util/SetHelpers").intersect;
 const GraphHelpers = require("./GraphHelpers");
-<<<<<<< HEAD
-
-=======
 const Entrypoint = require("./Entrypoint");
->>>>>>> 0d4c87fc
+
 let debugId = 1000;
 
 /** @typedef {import("./Module")} Module */
@@ -707,89 +704,4 @@
 	}
 }
 
-<<<<<<< HEAD
-=======
-// TODO remove in webpack 5
-Object.defineProperty(Chunk.prototype, "forEachModule", {
-	configurable: false,
-	value: util.deprecate(
-		/**
-		 * @deprecated
-		 * @this {Chunk}
-		 * @typedef {function(any, any, Set<any>): void} ForEachModuleCallback
-		 * @param {ForEachModuleCallback} fn Callback function
-		 * @returns {void}
-		 */
-		function(fn) {
-			this._modules.forEach(fn);
-		},
-		"Chunk.forEachModule: Use for(const module of chunk.modulesIterable) instead"
-	)
-});
-
-// TODO remove in webpack 5
-Object.defineProperty(Chunk.prototype, "mapModules", {
-	configurable: false,
-	value: util.deprecate(
-		/**
-		 * @deprecated
-		 * @this {Chunk}
-		 * @typedef {function(any, number): any} MapModulesCallback
-		 * @param {MapModulesCallback} fn Callback function
-		 * @returns {TODO[]} result of mapped modules
-		 */
-		function(fn) {
-			return Array.from(this._modules, fn);
-		},
-		"Chunk.mapModules: Use Array.from(chunk.modulesIterable, fn) instead"
-	)
-});
-
-// TODO remove in webpack 5
-Object.defineProperty(Chunk.prototype, "chunks", {
-	configurable: false,
-	get() {
-		throw new Error("Chunk.chunks: Use ChunkGroup.getChildren() instead");
-	},
-	set() {
-		throw new Error("Chunk.chunks: Use ChunkGroup.add/removeChild() instead");
-	}
-});
-
-// TODO remove in webpack 5
-Object.defineProperty(Chunk.prototype, "parents", {
-	configurable: false,
-	get() {
-		throw new Error("Chunk.parents: Use ChunkGroup.getParents() instead");
-	},
-	set() {
-		throw new Error("Chunk.parents: Use ChunkGroup.add/removeParent() instead");
-	}
-});
-
-// TODO remove in webpack 5
-Object.defineProperty(Chunk.prototype, "blocks", {
-	configurable: false,
-	get() {
-		throw new Error("Chunk.blocks: Use ChunkGroup.getBlocks() instead");
-	},
-	set() {
-		throw new Error("Chunk.blocks: Use ChunkGroup.add/removeBlock() instead");
-	}
-});
-
-// TODO remove in webpack 5
-Object.defineProperty(Chunk.prototype, "entrypoints", {
-	configurable: false,
-	get() {
-		throw new Error(
-			"Chunk.entrypoints: Use Chunks.groupsIterable and filter by instanceof Entrypoint instead"
-		);
-	},
-	set() {
-		throw new Error("Chunk.entrypoints: Use Chunks.addGroup instead");
-	}
-});
-
->>>>>>> 0d4c87fc
 module.exports = Chunk;