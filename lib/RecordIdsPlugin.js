/*
	MIT License http://www.opensource.org/licenses/mit-license.php
	Author Tobias Koppers @sokra
*/
var path = require("path");

function RecordIdsPlugin() {}
module.exports = RecordIdsPlugin;

function makeRelative(compiler, identifier) {
	var context = compiler.context;
	return identifier.split("|").map(function(str) {
		return path.relative(context, str);
	}).join("|");
}

RecordIdsPlugin.prototype.apply = function(compiler) {
	compiler.plugin("compilation", function(compilation) {
		compilation.plugin("record-modules", function(modules, records) {
			records.nextFreeModuleId = compilation.nextFreeModuleId;
			if(!records.modules) records.modules = {};
			if(!records.modules.byIdentifier) records.modules.byIdentifier = {};
			modules.forEach(function(module) {
				var identifier = makeRelative(compiler, module.identifier());
				records.modules.byIdentifier[identifier] = module.id;
			});
		});
		compilation.plugin("revive-modules", function(modules, records) {
			if(typeof records.nextFreeModuleId === "number")
				compilation.nextFreeModuleId = records.nextFreeModuleId;
			if(!records.modules || !records.modules.byIdentifier) return;
<<<<<<< HEAD
			var usedIds = {};
=======
			var usedIds = {
				0: true
			};
>>>>>>> 5cd6e7d0
			modules.forEach(function(module) {
				if(module.id !== null) return;
				var identifier = makeRelative(compiler, module.identifier());
				var id = records.modules.byIdentifier[identifier];
				if(id === undefined) return;
				if(usedIds[id]) return;
				usedIds[id] = true;
				module.id = id;
			});
		});

		function getDepBlockIdent(chunk, block) {
			var ident = [];
			if(block.chunks.length > 1)
				ident.push(block.chunks.indexOf(chunk));
			while(block.parent) {
				var p = block.parent;
				var idx = p.blocks.indexOf(block);
				var l = p.blocks.length - 1;
				ident.unshift(idx + "/" + l);
				block = block.parent;
			}
			if(!block.identifier) return null;
			ident.unshift(makeRelative(compiler, block.identifier()));
			return ident.join(":");
		}
		compilation.plugin("record-chunks", function(chunks, records) {
			records.nextFreeChunkId = compilation.nextFreeChunkId;
			if(!records.chunks) records.chunks = {};
			if(!records.chunks.byName) records.chunks.byName = {};
			if(!records.chunks.byBlocks) records.chunks.byBlocks = {};
			chunks.forEach(function(chunk) {
				var name = chunk.name;
				var blockIdents = chunk.blocks.map(getDepBlockIdent.bind(null, chunk)).filter(Boolean);
				if(name) records.chunks.byName[name] = chunk.id;
				blockIdents.forEach(function(blockIdent) {
					records.chunks.byBlocks[blockIdent] = chunk.id;
				});
			});
		});
		compilation.plugin("revive-chunks", function(chunks, records) {
			if(typeof records.nextFreeChunkId === "number")
				compilation.nextFreeChunkId = records.nextFreeChunkId;
			if(!records.chunks) return;
			var usedIds = {};
			if(records.chunks.byName) {
				chunks.forEach(function(chunk) {
					if(chunk.id !== null) return;
					if(!chunk.name) return;
					var id = records.chunks.byName[chunk.name];
					if(id === undefined) return;
					if(usedIds[id]) return;
					usedIds[id] = true;
					chunk.id = id;
				});
			}
			if(records.chunks.byBlocks) {
				var argumentedChunks = chunks.filter(function(chunk) {
					return chunk.id === null;
				}).map(function(chunk) {
					return {
						chunk: chunk,
						blockIdents: chunk.blocks.map(getDepBlockIdent.bind(null, chunk)).filter(Boolean)
					};
				}).filter(function(arg) {
					return arg.blockIdents.length > 0;
				});
				var blockIdentsCount = {};
				argumentedChunks.forEach(function(arg, idx) {
					arg.blockIdents.forEach(function(blockIdent) {
						var id = records.chunks.byBlocks[blockIdent];
						if(typeof id !== "number") return;
						var accessor = id + ":" + idx;
						blockIdentsCount[accessor] = (blockIdentsCount[accessor] || 0) + 1;
					});
				});
				blockIdentsCount = Object.keys(blockIdentsCount).map(function(accessor) {
					return [blockIdentsCount[accessor]].concat(accessor.split(":").map(Number));
				}).sort(function(a, b) {
					return b[0] - a[0];
				});
				blockIdentsCount.forEach(function(arg) {
					var id = arg[1];
					if(usedIds[id]) return;
					var idx = arg[2];
					var chunk = argumentedChunks[idx].chunk;
					if(chunk.id !== null) return;
					usedIds[id] = true;
					chunk.id = id;
				});
			}
		});
	});
};<|MERGE_RESOLUTION|>--- conflicted
+++ resolved
@@ -29,13 +29,7 @@
 			if(typeof records.nextFreeModuleId === "number")
 				compilation.nextFreeModuleId = records.nextFreeModuleId;
 			if(!records.modules || !records.modules.byIdentifier) return;
-<<<<<<< HEAD
 			var usedIds = {};
-=======
-			var usedIds = {
-				0: true
-			};
->>>>>>> 5cd6e7d0
 			modules.forEach(function(module) {
 				if(module.id !== null) return;
 				var identifier = makeRelative(compiler, module.identifier());
