/*
	MIT License http://www.opensource.org/licenses/mit-license.php
	Author Tobias Koppers @sokra
*/

"use strict";

const { OriginalSource, RawSource } = require("webpack-sources");
const Module = require("./Module");
const RuntimeGlobals = require("./RuntimeGlobals");
const Template = require("./Template");
const makeSerializable = require("./util/makeSerializable");

/** @typedef {import("webpack-sources").Source} Source */
/** @typedef {import("./Chunk")} Chunk */
/** @typedef {import("./ChunkGraph")} ChunkGraph */
/** @typedef {import("./Compilation")} Compilation */
/** @typedef {import("./DependencyTemplates")} DependencyTemplates */
/** @typedef {import("./Module").LibIdentOptions} LibIdentOptions */
/** @typedef {import("./Module").NeedBuildContext} NeedBuildContext */
/** @typedef {import("./Module").SourceContext} SourceContext */
/** @typedef {import("./RequestShortener")} RequestShortener */
/** @typedef {import("./RuntimeTemplate")} RuntimeTemplate */
/** @typedef {import("./WebpackError")} WebpackError */
/** @typedef {import("./util/createHash").Hash} Hash */

/**
 * @param {string|string[]} variableName the variable name or path
 * @param {string} type the module system
 * @returns {string} the generated source
 */
const getSourceForGlobalVariableExternal = (variableName, type) => {
	if (!Array.isArray(variableName)) {
		// make it an array as the look up works the same basically
		variableName = [variableName];
	}

	// needed for e.g. window["some"]["thing"]
	const objectLookup = variableName.map(r => `[${JSON.stringify(r)}]`).join("");
	return `(function() { module.exports = ${type}${objectLookup}; }());`;
};

/**
 * @param {string|string[]} moduleAndSpecifiers the module request
 * @returns {string} the generated source
 */
const getSourceForCommonJsExternal = moduleAndSpecifiers => {
	if (!Array.isArray(moduleAndSpecifiers)) {
		return `module.exports = require(${JSON.stringify(moduleAndSpecifiers)});`;
	}
	const moduleName = moduleAndSpecifiers[0];
	const objectLookup = moduleAndSpecifiers
		.slice(1)
		.map(r => `[${JSON.stringify(r)}]`)
		.join("");
	return `module.exports = require(${JSON.stringify(
		moduleName
	)})${objectLookup};`;
};

/**
 * @param {string} variableName the variable name to check
 * @param {string} request the request path
 * @param {RuntimeTemplate} runtimeTemplate the runtime template
 * @returns {string} the generated source
 */
const checkExternalVariable = (variableName, request, runtimeTemplate) => {
	return `if(typeof ${variableName} === 'undefined') { ${runtimeTemplate.throwMissingModuleErrorBlock(
		{ request }
	)} }\n`;
};

/**
 * @param {string|number} id the module id
 * @param {boolean} optional true, if the module is optional
 * @param {string|string[]} request the request path
 * @param {RuntimeTemplate} runtimeTemplate the runtime template
 * @returns {string} the generated source
 */
const getSourceForAmdOrUmdExternal = (
	id,
	optional,
	request,
	runtimeTemplate
) => {
	const externalVariable = `__WEBPACK_EXTERNAL_MODULE_${Template.toIdentifier(
		`${id}`
	)}__`;
	const missingModuleError = optional
		? checkExternalVariable(
				externalVariable,
				Array.isArray(request) ? request.join(".") : request,
				runtimeTemplate
		  )
		: "";
	return `${missingModuleError}module.exports = ${externalVariable};`;
};

/**
 * @param {boolean} optional true, if the module is optional
 * @param {string|string[]} request the request path
 * @param {RuntimeTemplate} runtimeTemplate the runtime template
 * @returns {string} the generated source
 */
const getSourceForDefaultCase = (optional, request, runtimeTemplate) => {
	if (!Array.isArray(request)) {
		// make it an array as the look up works the same basically
		request = [request];
	}

	const variableName = request[0];
	const missingModuleError = optional
		? checkExternalVariable(variableName, request.join("."), runtimeTemplate)
		: "";
	const objectLookup = request
		.slice(1)
		.map(r => `[${JSON.stringify(r)}]`)
		.join("");
	return `${missingModuleError}module.exports = ${variableName}${objectLookup};`;
};

class ExternalModule extends Module {
	constructor(request, type, userRequest) {
		super("javascript/dynamic", null);

		// Info from Factory
		/** @type {string | string[] | Record<string, string | string[]>} */
		this.request = request;
		/** @type {string} */
		this.externalType = type;
		/** @type {string} */
		this.userRequest = userRequest;
		/** @type {boolean} */
		this.external = true;
	}

	/**
	 * @param {LibIdentOptions} options options
	 * @returns {string | null} an identifier for library inclusion
	 */
	libIdent(options) {
		return this.userRequest;
	}

	/**
	 * @param {Chunk} chunk the chunk which condition should be checked
	 * @param {Compilation} compilation the compilation
	 * @returns {boolean} true, if the chunk is ok for the module
	 */
	chunkCondition(chunk, { chunkGraph }) {
		return chunkGraph.getNumberOfEntryModules(chunk) > 0;
	}

	/**
	 * @returns {string} a unique identifier of the module
	 */
	identifier() {
		return "external " + JSON.stringify(this.request);
	}

	/**
	 * @param {RequestShortener} requestShortener the request shortener
	 * @returns {string} a user readable identifier of the module
	 */
	readableIdentifier(requestShortener) {
		return "external " + JSON.stringify(this.request);
	}

	/**
	 * @param {NeedBuildContext} context context info
	 * @param {function(WebpackError=, boolean=): void} callback callback function, returns true, if the module needs a rebuild
	 * @returns {void}
	 */
	needBuild(context, callback) {
		return callback(null, !this.buildMeta);
	}

	/**
	 * @param {TODO} options TODO
	 * @param {Compilation} compilation the compilation
	 * @param {TODO} resolver TODO
	 * @param {TODO} fs the file system
	 * @param {function(WebpackError=): void} callback callback function
	 * @returns {void}
	 */
	build(options, compilation, resolver, fs, callback) {
		this.buildMeta = {};
		this.buildInfo = {};
		callback();
	}

	getSourceString(runtimeTemplate, moduleGraph, chunkGraph) {
		const request =
			typeof this.request === "object" && !Array.isArray(this.request)
				? this.request[this.externalType]
				: this.request;
		switch (this.externalType) {
			case "this":
			case "window":
			case "self":
				return getSourceForGlobalVariableExternal(request, this.externalType);
			case "global":
				return getSourceForGlobalVariableExternal(
					request,
					runtimeTemplate.outputOptions.globalObject
				);
			case "commonjs":
			case "commonjs2":
				return getSourceForCommonJsExternal(request);
			case "amd":
			case "amd-require":
			case "umd":
			case "umd2":
<<<<<<< HEAD
				return getSourceForAmdOrUmdExternal(
					chunkGraph.getModuleId(this),
					this.isOptional(moduleGraph),
					request,
					runtimeTemplate
=======
			case "system":
				return this.getSourceForAmdOrUmdExternal(
					this.id,
					this.optional,
					request
>>>>>>> b72b96a2
				);
			default:
				return getSourceForDefaultCase(
					this.isOptional(moduleGraph),
					request,
					runtimeTemplate
				);
		}
	}

	/**
	 * @param {SourceContext} sourceContext source context
	 * @returns {Source} generated source
	 */
	source({ runtimeTemplate, moduleGraph, chunkGraph }) {
		const sourceString = this.getSourceString(
			runtimeTemplate,
			moduleGraph,
			chunkGraph
		);
		if (this.useSourceMap) {
			return new OriginalSource(sourceString, this.identifier());
		} else {
			return new RawSource(sourceString);
		}
	}

	/**
	 * @param {string=} type the source type for which the size should be estimated
	 * @returns {number} the estimated size of the module
	 */
	size(type) {
		return 42;
	}

	/**
	 * Get a list of runtime requirements
	 * @param {SourceContext} context context for code generation
	 * @returns {Iterable<string> | null} required runtime modules
	 */
	getRuntimeRequirements(context) {
		return [RuntimeGlobals.module];
	}

	/**
	 * @param {Hash} hash the hash used to track dependencies
	 * @param {ChunkGraph} chunkGraph the chunk graph
	 * @returns {void}
	 */
	updateHash(hash, chunkGraph) {
		hash.update(this.externalType);
		hash.update(JSON.stringify(this.request));
		hash.update(
			JSON.stringify(Boolean(this.isOptional(chunkGraph.moduleGraph)))
		);
		super.updateHash(hash, chunkGraph);
	}

	serialize(context) {
		const { write } = context;

		write(this.request);
		write(this.externalType);
		write(this.userRequest);

		super.serialize(context);
	}

	deserialize(context) {
		const { read } = context;

		this.request = read();
		this.externalType = read();
		this.userRequest = read();

		super.deserialize(context);
	}
}

makeSerializable(ExternalModule, "webpack/lib/ExternalModule");

module.exports = ExternalModule;<|MERGE_RESOLUTION|>--- conflicted
+++ resolved
@@ -211,19 +211,12 @@
 			case "amd-require":
 			case "umd":
 			case "umd2":
-<<<<<<< HEAD
+			case "system":
 				return getSourceForAmdOrUmdExternal(
 					chunkGraph.getModuleId(this),
 					this.isOptional(moduleGraph),
 					request,
 					runtimeTemplate
-=======
-			case "system":
-				return this.getSourceForAmdOrUmdExternal(
-					this.id,
-					this.optional,
-					request
->>>>>>> b72b96a2
 				);
 			default:
 				return getSourceForDefaultCase(
