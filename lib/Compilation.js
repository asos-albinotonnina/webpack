/*
	MIT License http://www.opensource.org/licenses/mit-license.php
	Author Tobias Koppers @sokra
*/

"use strict";

const asyncLib = require("neo-async");
const {
	HookMap,
	SyncHook,
	SyncBailHook,
	SyncWaterfallHook,
	AsyncSeriesHook
} = require("tapable");
const util = require("util");
const { CachedSource } = require("webpack-sources");
const Chunk = require("./Chunk");
const ChunkGraph = require("./ChunkGraph");
const ChunkGroup = require("./ChunkGroup");
const ChunkRenderError = require("./ChunkRenderError");
const ChunkTemplate = require("./ChunkTemplate");
const DependencyTemplates = require("./DependencyTemplates");
const Entrypoint = require("./Entrypoint");
const ErrorHelpers = require("./ErrorHelpers");
const FileSystemInfo = require("./FileSystemInfo");
const { connectChunkGroupAndChunk } = require("./GraphHelpers");
const { makeWebpackError } = require("./HookWebpackError");
const MainTemplate = require("./MainTemplate");
const ModuleDependencyError = require("./ModuleDependencyError");
const ModuleDependencyWarning = require("./ModuleDependencyWarning");
const ModuleGraph = require("./ModuleGraph");
const ModuleNotFoundError = require("./ModuleNotFoundError");
const ModuleProfile = require("./ModuleProfile");
const ModuleRestoreError = require("./ModuleRestoreError");
const ModuleTemplate = require("./ModuleTemplate");
const RuntimeGlobals = require("./RuntimeGlobals");
const RuntimeTemplate = require("./RuntimeTemplate");
const Stats = require("./Stats");
const WebpackError = require("./WebpackError");
const buildChunkGraph = require("./buildChunkGraph");
const { Logger, LogType } = require("./logging/Logger");
const StatsFactory = require("./stats/StatsFactory");
const StatsPrinter = require("./stats/StatsPrinter");
const AsyncQueue = require("./util/AsyncQueue");
const LazySet = require("./util/LazySet");
const {
	compareLocations,
	concatComparators,
	compareSelect,
	compareIds,
	compareStringsNumeric
} = require("./util/comparators");
const createHash = require("./util/createHash");
const { arrayToSetDeprecation } = require("./util/deprecation");

/** @typedef {import("webpack-sources").Source} Source */
/** @typedef {import("../declarations/WebpackOptions").OutputOptions} OutputOptions */
/** @typedef {import("./AsyncDependenciesBlock")} AsyncDependenciesBlock */
/** @typedef {import("./ChunkGroup").ChunkGroupOptions} ChunkGroupOptions */
/** @typedef {import("./Compiler")} Compiler */
/** @typedef {import("./DependenciesBlock")} DependenciesBlock */
/** @typedef {import("./Dependency")} Dependency */
/** @typedef {import("./Dependency").DependencyLocation} DependencyLocation */
/** @typedef {import("./DependencyTemplate")} DependencyTemplate */
/** @typedef {import("./Module")} Module */
/** @typedef {import("./ModuleFactory")} ModuleFactory */
/** @typedef {import("./RuntimeModule")} RuntimeModule */
/** @typedef {import("./Template").RenderManifestEntry} RenderManifestEntry */
/** @typedef {import("./WebpackError")} WebpackError */
/** @typedef {import("./dependencies/DependencyReference")} DependencyReference */
/** @typedef {import("./dependencies/DllEntryDependency")} DllEntryDependency */
/** @typedef {import("./dependencies/EntryDependency")} EntryDependency */
/** @typedef {import("./stats/StatsFactory")} StatsFactory */
/** @typedef {import("./stats/StatsPrinter")} StatsPrinter */
/** @typedef {import("./util/Hash")} Hash */

/**
 * @callback Callback
 * @param {WebpackError=} err
 * @returns {void}
 */

/**
 * @callback ModuleCallback
 * @param {WebpackError=} err
 * @param {Module=} result
 * @returns {void}
 */

/**
 * @callback DepBlockVarDependenciesCallback
 * @param {Dependency} dependency
 * @returns {any}
 */

/**
 * @typedef {Object} Plugin
 * @property {() => void} apply
 */

/** @typedef {new (...args: any[]) => Dependency} DepConstructor */
/** @typedef {Record<string, Source>} CompilationAssets */

/**
 * @typedef {Object} AvailableModulesChunkGroupMapping
 * @property {ChunkGroup} chunkGroup
 * @property {Set<Module>} availableModules
 * @property {boolean} needCopy
 */

/**
 * @typedef {Object} DependenciesBlockLike
 * @property {Dependency[]} dependencies
 * @property {AsyncDependenciesBlock[]} blocks
 */

/**
 * @typedef {Object} ChunkPathData
 * @property {string|number} id
 * @property {string=} name
 * @property {string} hash
 * @property {string} renderedHash
 * @property {function(number): string=} hashWithLength
 * @property {(Record<string, string>)=} contentHash
 * @property {(Record<string, (length: number) => string>)=} contentHashWithLength
 */

/**
 * @typedef {Object} LogEntry
 * @property {string} type
 * @property {any[]} args
 * @property {number} time
 * @property {string[]=} trace
 */

/**
<<<<<<< HEAD
 * @typedef {Object} ModulePathData
 * @property {string|number} id
 * @property {string} hash
 * @property {string} renderedHash
 * @property {function(number): string=} hashWithLength
=======
 * @typedef {Object} AssetInfo
 * @property {boolean=} immutable true, if the asset can be long term cached forever (contains a hash)
 * @property {number=} size size in bytes, only set after asset has been emitted
 * @property {boolean=} development true, when asset is only used for development and doesn't count towards user-facing assets
 * @property {boolean=} hotModuleReplacement true, when asset ships data for updating an existing application (HMR)
 */

/**
 * @typedef {Object} Asset
 * @property {string} name the filename of the asset
 * @property {Source} source source of the asset
 * @property {AssetInfo} info info about the asset
 */

/**
 * @param {Chunk} a first chunk to sort by id
 * @param {Chunk} b second chunk to sort by id
 * @returns {-1|0|1} sort value
>>>>>>> 9c6b3678
 */

/**
 * @typedef {Object} PathData
 * @property {ChunkGraph=} chunkGraph
 * @property {string=} hash
 * @property {function(number): string=} hashWithLength
 * @property {(Chunk|ChunkPathData)=} chunk
 * @property {(Module|ModulePathData)=} module
 * @property {string=} filename
 * @property {string=} basename
 * @property {string=} query
 * @property {string=} contentHashType
 * @property {string=} contentHash
 * @property {function(number): string=} contentHashWithLength
 * @property {boolean=} noChunkHash
 * @property {string=} url
 */

// TODO webpack 6: remove
const deprecatedNormalModuleLoaderHook = util.deprecate(compilation => {
	return require("./NormalModule").getCompilationHooks(compilation).loader;
}, "Compilation.hooks.normalModuleLoader was moved to NormalModule.getCompilationHooks(compilation).loader");

const byId = compareSelect(
	/**
	 * @param {Chunk} c chunk
	 * @returns {number | string} id
	 */ c => c.id,
	compareIds
);

const byNameOrHash = concatComparators(
	compareSelect(
		/**
		 * @param {Compilation} c compilation
		 * @returns {string} name
		 */
		c => c.name,
		compareIds
	),
	compareSelect(
		/**
		 * @param {Compilation} c compilation
		 * @returns {string} hash
		 */ c => c.fullHash,
		compareIds
	)
);

class Compilation {
	/**
	 * Creates an instance of Compilation.
	 * @param {Compiler} compiler the compiler which created the compilation
	 */
	constructor(compiler) {
		const getNormalModuleLoader = () => deprecatedNormalModuleLoaderHook(this);
		this.hooks = Object.freeze({
			/** @type {SyncHook<[Module]>} */
			buildModule: new SyncHook(["module"]),
			/** @type {SyncHook<[Module]>} */
			rebuildModule: new SyncHook(["module"]),
			/** @type {SyncHook<[Module, WebpackError]>} */
			failedModule: new SyncHook(["module", "error"]),
			/** @type {SyncHook<[Module]>} */
			succeedModule: new SyncHook(["module"]),
			/** @type {SyncHook<[Module]>} */
			stillValidModule: new SyncHook(["module"]),

			/** @type {SyncHook<[Dependency, string]>} */
			addEntry: new SyncHook(["entry", "name"]),
			/** @type {SyncHook<[Dependency, string, Error]>} */
			failedEntry: new SyncHook(["entry", "name", "error"]),
			/** @type {SyncHook<[Dependency, string, Module]>} */
			succeedEntry: new SyncHook(["entry", "name", "module"]),

			/** @type {SyncWaterfallHook<[DependencyReference, Dependency]>} */
			dependencyReference: new SyncWaterfallHook([
				"dependencyReference",
				"dependency"
			]),

			/** @type {AsyncSeriesHook<[Iterable<Module>]>} */
			finishModules: new AsyncSeriesHook(["modules"]),
			/** @type {AsyncSeriesHook<[Module]>} */
			finishRebuildingModule: new AsyncSeriesHook(["module"]),
			/** @type {SyncHook<[]>} */
			unseal: new SyncHook([]),
			/** @type {SyncHook<[]>} */
			seal: new SyncHook([]),

			/** @type {SyncHook<[]>} */
			beforeChunks: new SyncHook([]),
			/** @type {SyncHook<[Iterable<Chunk>]>} */
			afterChunks: new SyncHook(["chunks"]),

			/** @type {SyncBailHook<[Iterable<Module>]>} */
			optimizeDependencies: new SyncBailHook(["modules"]),
			/** @type {SyncHook<[Iterable<Module>]>} */
			afterOptimizeDependencies: new SyncHook(["modules"]),

			/** @type {SyncHook<[]>} */
			optimize: new SyncHook([]),
			/** @type {SyncBailHook<[Iterable<Module>]>} */
			optimizeModules: new SyncBailHook(["modules"]),
			/** @type {SyncHook<[Iterable<Module>]>} */
			afterOptimizeModules: new SyncHook(["modules"]),

			/** @type {SyncBailHook<[Iterable<Chunk>, ChunkGroup[]]>} */
			optimizeChunks: new SyncBailHook(["chunks", "chunkGroups"]),
			/** @type {SyncHook<[Iterable<Chunk>, ChunkGroup[]]>} */
			afterOptimizeChunks: new SyncHook(["chunks", "chunkGroups"]),

			/** @type {AsyncSeriesHook<[Iterable<Chunk>, Iterable<Module>]>} */
			optimizeTree: new AsyncSeriesHook(["chunks", "modules"]),
			/** @type {SyncHook<[Iterable<Chunk>, Iterable<Module>]>} */
			afterOptimizeTree: new SyncHook(["chunks", "modules"]),

			/** @type {SyncBailHook<[Iterable<Chunk>, Iterable<Module>]>} */
			optimizeChunkModules: new SyncBailHook(["chunks", "modules"]),
			/** @type {SyncHook<[Iterable<Chunk>, Iterable<Module>]>} */
			afterOptimizeChunkModules: new SyncHook(["chunks", "modules"]),
			/** @type {SyncBailHook<[], boolean>} */
			shouldRecord: new SyncBailHook([]),

			/** @type {SyncHook<[Chunk, Set<string>]>} */
			additionalChunkRuntimeRequirements: new SyncHook([
				"chunk",
				"runtimeRequirements"
			]),
			/** @type {HookMap<SyncBailHook<[Chunk, Set<string>]>>} */
			runtimeRequirementInChunk: new HookMap(
				() => new SyncBailHook(["chunk", "runtimeRequirements"])
			),
			/** @type {SyncHook<[Module, Set<string>]>} */
			additionalModuleRuntimeRequirements: new SyncHook([
				"module",
				"runtimeRequirements"
			]),
			/** @type {HookMap<SyncBailHook<[Module, Set<string>]>>} */
			runtimeRequirementInModule: new HookMap(
				() => new SyncBailHook(["module", "runtimeRequirements"])
			),
			/** @type {SyncHook<[Chunk, Set<string>]>} */
			additionalTreeRuntimeRequirements: new SyncHook([
				"chunk",
				"runtimeRequirements"
			]),
			/** @type {HookMap<SyncBailHook<[Chunk, Set<string>]>>} */
			runtimeRequirementInTree: new HookMap(
				() => new SyncBailHook(["chunk", "runtimeRequirements"])
			),

			/** @type {SyncHook<[RuntimeModule, Chunk]>} */
			runtimeModule: new SyncHook(["module", "chunk"]),

			/** @type {SyncHook<[Iterable<Module>, any]>} */
			reviveModules: new SyncHook(["modules", "records"]),
			/** @type {SyncHook<[Iterable<Module>]>} */
			beforeModuleIds: new SyncHook(["modules"]),
			/** @type {SyncHook<[Iterable<Module>]>} */
			moduleIds: new SyncHook(["modules"]),
			/** @type {SyncHook<[Iterable<Module>]>} */
			optimizeModuleIds: new SyncHook(["modules"]),
			/** @type {SyncHook<[Iterable<Module>]>} */
			afterOptimizeModuleIds: new SyncHook(["modules"]),

			/** @type {SyncHook<[Iterable<Chunk>, any]>} */
			reviveChunks: new SyncHook(["chunks", "records"]),
			/** @type {SyncHook<[Iterable<Chunk>]>} */
			beforeChunkIds: new SyncHook(["chunks"]),
			/** @type {SyncHook<[Iterable<Chunk>]>} */
			chunkIds: new SyncHook(["chunks"]),
			/** @type {SyncHook<[Iterable<Chunk>]>} */
			optimizeChunkIds: new SyncHook(["chunks"]),
			/** @type {SyncHook<[Iterable<Chunk>]>} */
			afterOptimizeChunkIds: new SyncHook(["chunks"]),

			/** @type {SyncHook<[Iterable<Module>, any]>} */
			recordModules: new SyncHook(["modules", "records"]),
			/** @type {SyncHook<[Iterable<Chunk>, any]>} */
			recordChunks: new SyncHook(["chunks", "records"]),

			/** @type {SyncHook<[Iterable<Module>]>} */
			optimizeCodeGeneration: new SyncHook(["modules"]),

			/** @type {SyncHook<[]>} */
			beforeModuleHash: new SyncHook([]),
			/** @type {SyncHook<[]>} */
			afterModuleHash: new SyncHook([]),

			/** @type {SyncHook<[]>} */
			beforeRuntimeRequirements: new SyncHook([]),
			/** @type {SyncHook<[]>} */
			afterRuntimeRequirements: new SyncHook([]),

			/** @type {SyncHook<[]>} */
			beforeHash: new SyncHook([]),
			/** @type {SyncHook<[Chunk]>} */
			contentHash: new SyncHook(["chunk"]),
			/** @type {SyncHook<[]>} */
			afterHash: new SyncHook([]),
			/** @type {SyncHook<[any]>} */
			recordHash: new SyncHook(["records"]),
			/** @type {SyncHook<[Compilation, any]>} */
			record: new SyncHook(["compilation", "records"]),

			/** @type {SyncHook<[]>} */
			beforeModuleAssets: new SyncHook([]),
			/** @type {SyncBailHook<[], boolean>} */
			shouldGenerateChunkAssets: new SyncBailHook([]),
			/** @type {SyncHook<[]>} */
			beforeChunkAssets: new SyncHook([]),
			/** @type {SyncHook<[Iterable<Chunk>]>} */
			additionalChunkAssets: new SyncHook(["chunks"]),

			/** @type {AsyncSeriesHook<[]>} */
			additionalAssets: new AsyncSeriesHook([]),
			/** @type {AsyncSeriesHook<[Iterable<Chunk>]>} */
			optimizeChunkAssets: new AsyncSeriesHook(["chunks"]),
			/** @type {SyncHook<[Iterable<Chunk>]>} */
			afterOptimizeChunkAssets: new SyncHook(["chunks"]),
			/** @type {AsyncSeriesHook<[CompilationAssets]>} */
			optimizeAssets: new AsyncSeriesHook(["assets"]),
			/** @type {SyncHook<[CompilationAssets]>} */
			afterOptimizeAssets: new SyncHook(["assets"]),

			/** @type {SyncBailHook<[], boolean>} */
			needAdditionalSeal: new SyncBailHook([]),
			/** @type {AsyncSeriesHook<[]>} */
			afterSeal: new AsyncSeriesHook([]),

			/** @type {SyncHook<[Chunk, Hash]>} */
			chunkHash: new SyncHook(["chunk", "chunkHash"]),
			/** @type {SyncHook<[Module, string]>} */
			moduleAsset: new SyncHook(["module", "filename"]),
			/** @type {SyncHook<[Chunk, string]>} */
			chunkAsset: new SyncHook(["chunk", "filename"]),

			/** @type {SyncWaterfallHook<[string, TODO]>} */
			assetPath: new SyncWaterfallHook(["filename", "data"]), // TODO MainTemplate

			/** @type {SyncBailHook<[], boolean>} */
			needAdditionalPass: new SyncBailHook([]),

			/** @type {SyncHook<[Compiler, string, number]>} */
			childCompiler: new SyncHook([
				"childCompiler",
				"compilerName",
				"compilerIndex"
			]),

			/** @type {SyncBailHook<[string, LogEntry], true>} */
			log: new SyncBailHook(["origin", "logEntry"]),

			/** @type {HookMap<SyncHook<[Object, Object]>>} */
			statsPreset: new HookMap(() => new SyncHook(["options", "context"])),
			/** @type {SyncHook<[Object, Object]>} */
			statsNormalize: new SyncHook(["options", "context"]),
			/** @type {SyncHook<[StatsFactory, Object]>} */
			statsFactory: new SyncHook(["statsFactory", "options"]),
			/** @type {SyncHook<[StatsPrinter, Object]>} */
			statsPrinter: new SyncHook(["statsPrinter", "options"]),

			get normalModuleLoader() {
				return getNormalModuleLoader();
			}
		});
		/** @type {string=} */
		this.name = undefined;
		/** @type {Compiler} */
		this.compiler = compiler;
		this.resolverFactory = compiler.resolverFactory;
		this.inputFileSystem = compiler.inputFileSystem;
		this.fileSystemInfo = new FileSystemInfo(this.inputFileSystem, {
			managedPaths: compiler.managedPaths,
			immutablePaths: compiler.immutablePaths
		});
		if (compiler.fileTimestamps) {
			this.fileSystemInfo.addFileTimestamps(compiler.fileTimestamps);
		}
		if (compiler.contextTimestamps) {
			this.fileSystemInfo.addContextTimestamps(compiler.contextTimestamps);
		}
		this.requestShortener = compiler.requestShortener;
		this.compilerPath = compiler.compilerPath;
		this.cache = compiler.cache;

		const options = compiler.options;
		this.options = options;
		this.outputOptions = options && options.output;
		/** @type {boolean} */
		this.bail = (options && options.bail) || false;
		/** @type {boolean} */
		this.profile = (options && options.profile) || false;

		this.mainTemplate = new MainTemplate(this.outputOptions);
		this.chunkTemplate = new ChunkTemplate(this.outputOptions);
		this.runtimeTemplate = new RuntimeTemplate(
			this.outputOptions,
			this.requestShortener
		);
		/** @type {{asset: ModuleTemplate, javascript: ModuleTemplate, webassembly: ModuleTemplate}} */
		this.moduleTemplates = {
			asset: new ModuleTemplate(this.runtimeTemplate, "asset"),
			javascript: new ModuleTemplate(this.runtimeTemplate, "javascript"),
			webassembly: new ModuleTemplate(this.runtimeTemplate, "webassembly")
		};

		this.moduleGraph = new ModuleGraph();
		this.chunkGraph = undefined;

		/** @type {AsyncQueue<TODO, TODO, Module>} */
		this.factorizeQueue = new AsyncQueue({
			name: "factorize",
			parallelism: options.parallelism || 100,
			processor: this._factorizeModule.bind(this)
		});
		/** @type {AsyncQueue<Module, string, Module>} */
		this.addModuleQueue = new AsyncQueue({
			name: "addModule",
			parallelism: options.parallelism || 100,
			getKey: module => module.identifier(),
			processor: this._addModule.bind(this)
		});
		/** @type {AsyncQueue<Module, Module, Module>} */
		this.buildQueue = new AsyncQueue({
			name: "build",
			parallelism: options.parallelism || 100,
			processor: this._buildModule.bind(this)
		});
		/** @type {AsyncQueue<Module, Module, Module>} */
		this.rebuildQueue = new AsyncQueue({
			name: "rebuild",
			parallelism: options.parallelism || 100,
			processor: this._rebuildModule.bind(this)
		});
		/** @type {AsyncQueue<Module, Module, Module>} */
		this.processDependenciesQueue = new AsyncQueue({
			name: "processDependencies",
			parallelism: options.parallelism || 100,
			processor: this._processModuleDependencies.bind(this)
		});

<<<<<<< HEAD
		/** @type {Map<string, EntryDependency[]>} */
		this.entryDependencies = new Map();
=======
		this.entries = [];
		/** @private @type {{name: string, request: string, module: Module}[]} */
		this._preparedEntrypoints = [];
>>>>>>> 9c6b3678
		/** @type {Map<string, Entrypoint>} */
		this.entrypoints = new Map();
		/** @type {Set<Chunk>} */
		this.chunks = new Set();
		arrayToSetDeprecation(this.chunks, "Compilation.chunks");
		/** @type {ChunkGroup[]} */
		this.chunkGroups = [];
		/** @type {Map<string, ChunkGroup>} */
		this.namedChunkGroups = new Map();
		/** @type {Map<string, Chunk>} */
		this.namedChunks = new Map();
		/** @type {Set<Module>} */
		this.modules = new Set();
		arrayToSetDeprecation(this.modules, "Compilation.modules");
		/** @private @type {Map<string, Module>} */
		this._modules = new Map();
		this.records = null;
		/** @type {string[]} */
		this.additionalChunkAssets = [];
		/** @type {CompilationAssets} */
		this.assets = {};
		/** @type {Map<string, AssetInfo>} */
		this.assetsInfo = new Map();
		/** @type {WebpackError[]} */
		this.errors = [];
		/** @type {WebpackError[]} */
		this.warnings = [];
		/** @type {Compilation[]} */
		this.children = [];
		/** @type {Map<string, LogEntry[]>} */
		this.logging = new Map();
		/** @type {Map<DepConstructor, ModuleFactory>} */
		this.dependencyFactories = new Map();
		/** @type {DependencyTemplates} */
		this.dependencyTemplates = new DependencyTemplates();
		this.childrenCounters = {};
		/** @type {Set<number|string>} */
		this.usedChunkIds = null;
		/** @type {Set<number>} */
		this.usedModuleIds = null;
		/** @type {boolean} */
		this.needAdditionalPass = false;
		/** @type {WeakSet<Module>} */
		this.builtModules = new WeakSet();
		/** @private @type {Map<Module, Callback[]>} */
		this._rebuildingModules = new Map();
		/** @type {Set<string>} */
		this.emittedAssets = new Set();
		/** @type {LazySet<string>} */
		this.fileDependencies = new LazySet();
		/** @type {LazySet<string>} */
		this.contextDependencies = new LazySet();
		/** @type {LazySet<string>} */
		this.missingDependencies = new LazySet();
		/** @type {LazySet<string>} */
		this.buildDependencies = new LazySet();
	}

	getStats() {
		return new Stats(this);
	}

	createStatsOptions(optionsOrPreset, context = {}) {
		if (
			typeof optionsOrPreset === "boolean" ||
			typeof optionsOrPreset === "string"
		) {
			optionsOrPreset = { preset: optionsOrPreset };
		}
		if (typeof optionsOrPreset === "object" && optionsOrPreset !== null) {
			// We use this method of shallow cloning this object to include
			// properties in the prototype chain
			const options = {};
			for (const key in optionsOrPreset) {
				options[key] = optionsOrPreset[key];
			}
			if (options.preset !== undefined) {
				this.hooks.statsPreset.for(options.preset).call(options, context);
			}
			this.hooks.statsNormalize.call(options, context);
			return options;
		} else {
			const options = {};
			this.hooks.statsNormalize.call(options, context);
			return options;
		}
	}

	createStatsFactory(options) {
		const statsFactory = new StatsFactory();
		this.hooks.statsFactory.call(statsFactory, options);
		return statsFactory;
	}

	createStatsPrinter(options) {
		const statsPrinter = new StatsPrinter();
		this.hooks.statsPrinter.call(statsPrinter, options);
		return statsPrinter;
	}

	/**
	 * @param {string | (function(): string)} name name of the logger, or function called once to get the logger name
	 * @returns {Logger} a logger with that name
	 */
	getLogger(name) {
		if (!name) {
			throw new TypeError("Compilation.getLogger(name) called without a name");
		}
		/** @type {LogEntry[] | undefined} */
		let logEntries;
		return new Logger((type, args) => {
			if (typeof name === "function") {
				name = name();
				if (!name) {
					throw new TypeError(
						"Compilation.getLogger(name) called with a function not returning a name"
					);
				}
			}
			let trace;
			switch (type) {
				case LogType.warn:
				case LogType.error:
				case LogType.trace:
					trace = ErrorHelpers.cutOffLoaderExecution(new Error("Trace").stack)
						.split("\n")
						.slice(3);
					break;
			}
			/** @type {LogEntry} */
			const logEntry = {
				time: Date.now(),
				type,
				args,
				trace
			};
			if (this.hooks.log.call(name, logEntry) === undefined) {
				if (logEntry.type === LogType.profileEnd) {
					// eslint-disable-next-line node/no-unsupported-features/node-builtins
					if (typeof console.profileEnd === "function") {
						// eslint-disable-next-line node/no-unsupported-features/node-builtins
						console.profileEnd(`[${name}] ${logEntry.args[0]}`);
					}
				}
				if (logEntries === undefined) {
					logEntries = this.logging.get(name);
					if (logEntries === undefined) {
						logEntries = [];
						this.logging.set(name, logEntries);
					}
				}
				logEntries.push(logEntry);
				if (logEntry.type === LogType.profile) {
					// eslint-disable-next-line node/no-unsupported-features/node-builtins
					if (typeof console.profile === "function") {
						// eslint-disable-next-line node/no-unsupported-features/node-builtins
						console.profile(`[${name}] ${logEntry.args[0]}`);
					}
				}
			}
		});
	}

	/**
	 * @param {Module} module module to be added that was created
	 * @param {ModuleCallback} callback returns the module in the compilation,
	 * it could be the passed one (if new), or an already existing in the compilation
	 * @returns {void}
	 */
	addModule(module, callback) {
		this.addModuleQueue.add(module, callback);
	}

	/**
	 * @param {Module} module module to be added that was created
	 * @param {ModuleCallback} callback returns the module in the compilation,
	 * it could be the passed one (if new), or an already existing in the compilation
	 * @returns {void}
	 */
	_addModule(module, callback) {
		const identifier = module.identifier();
		const alreadyAddedModule = this._modules.get(identifier);
		if (alreadyAddedModule) {
			return callback(null, alreadyAddedModule);
		}

		const currentProfile = this.profile
			? this.moduleGraph.getProfile(module)
			: undefined;
		if (currentProfile !== undefined) {
			currentProfile.markRestoringStart();
		}

		const cacheName = `${this.compilerPath}/module/${identifier}`;
		this.cache.get(cacheName, null, (err, cacheModule) => {
			if (err) return callback(new ModuleRestoreError(module, err));

			if (currentProfile !== undefined) {
				currentProfile.markRestoringEnd();
				currentProfile.markIntegrationStart();
			}

			if (cacheModule) {
				cacheModule.updateCacheModule(module);

				module = cacheModule;
			}
			this._modules.set(identifier, module);
			this.modules.add(module);
			ModuleGraph.setModuleGraphForModule(module, this.moduleGraph);
			if (currentProfile !== undefined) {
				currentProfile.markIntegrationEnd();
			}
			callback(null, module);
		});
	}

	/**
	 * Fetches a module from a compilation by its identifier
	 * @param {Module} module the module provided
	 * @returns {Module} the module requested
	 */
	getModule(module) {
		const identifier = module.identifier();
		return this._modules.get(identifier);
	}

	/**
	 * Attempts to search for a module by its identifier
	 * @param {string} identifier identifier (usually path) for module
	 * @returns {Module|undefined} attempt to search for module and return it, else undefined
	 */
	findModule(identifier) {
		return this._modules.get(identifier);
	}

	/**
	 * Schedules a build of the module object
	 *
	 * @param {Module} module module to be built
	 * @param {ModuleCallback} callback the callback
	 * @returns {void}
	 */
	buildModule(module, callback) {
		this.buildQueue.add(module, callback);
	}

	/**
	 * Builds the module object
	 *
	 * @param {Module} module module to be built
	 * @param {ModuleCallback} callback the callback
	 * @returns {void}
	 */
	_buildModule(module, callback) {
		const currentProfile = this.profile
			? this.moduleGraph.getProfile(module)
			: undefined;
		if (currentProfile !== undefined) {
			currentProfile.markBuildingStart();
		}

		module.needBuild(
			{
				fileSystemInfo: this.fileSystemInfo
			},
			(err, needBuild) => {
				if (err) return callback(err);

				if (!needBuild) {
					if (currentProfile !== undefined) {
						currentProfile.markBuildingEnd();
					}
					this.hooks.stillValidModule.call(module);
					return callback();
				}

				this.hooks.buildModule.call(module);
				this.builtModules.add(module);
				module.build(
					this.options,
					this,
					this.resolverFactory.get("normal", module.resolveOptions),
					this.inputFileSystem,
					err => {
						if (currentProfile !== undefined) {
							currentProfile.markBuildingEnd();
						}
						if (err) {
							this.hooks.failedModule.call(module, err);
							return callback(err);
						}
						if (currentProfile !== undefined) {
							currentProfile.markStoringStart();
						}
						this.cache.store(
							`${this.compilerPath}/module/${module.identifier()}`,
							null,
							module,
							err => {
								if (currentProfile !== undefined) {
									currentProfile.markStoringEnd();
								}
								if (err) {
									this.hooks.failedModule.call(module, err);
									return callback(err);
								}
								this.hooks.succeedModule.call(module);
								return callback();
							}
						);
					}
				);
			}
		);
	}

	/**
	 * @param {Module} module to be processed for deps
	 * @param {ModuleCallback} callback callback to be triggered
	 * @returns {void}
	 */
	processModuleDependencies(module, callback) {
		this.processDependenciesQueue.add(module, callback);
	}

	/**
	 * @param {Module} module to be processed for deps
	 * @param {ModuleCallback} callback callback to be triggered
	 * @returns {void}
	 */
	_processModuleDependencies(module, callback) {
		const dependencies = new Map();

		const sortedDependencies = [];

		let currentBlock = module;

		let factoryCacheKey;
		let factoryCacheValue;
		let factoryCacheValue2;
		let listCacheKey;
		let listCacheValue;

		const processDependency = dep => {
			this.moduleGraph.setParents(dep, currentBlock, module);
			const resourceIdent = dep.getResourceIdentifier();
			if (resourceIdent) {
				const constructor = dep.constructor;
				let innerMap;
				let factory;
				if (factoryCacheKey === constructor) {
					innerMap = factoryCacheValue;
					if (listCacheKey === resourceIdent) {
						listCacheValue.push(dep);
						return;
					}
				} else {
					factory = this.dependencyFactories.get(dep.constructor);
					if (factory === undefined) {
						throw new Error(
							`No module factory available for dependency type: ${dep.constructor.name}`
						);
					}
					innerMap = dependencies.get(factory);
					if (innerMap === undefined) {
						dependencies.set(factory, (innerMap = new Map()));
					}
					factoryCacheKey = constructor;
					factoryCacheValue = innerMap;
					factoryCacheValue2 = factory;
				}
				let list = innerMap.get(resourceIdent);
				if (list === undefined) {
					innerMap.set(resourceIdent, (list = []));
					sortedDependencies.push({
						factory: factoryCacheValue2,
						dependencies: list,
						originModule: module
					});
				}
				list.push(dep);
				listCacheKey = resourceIdent;
				listCacheValue = list;
			}
		};

		const processDependenciesBlock = block => {
			if (block.dependencies) {
				currentBlock = block;
				for (const dep of block.dependencies) processDependency(dep);
			}
			if (block.blocks) {
				for (const b of block.blocks) processDependenciesBlock(b);
			}
		};

		try {
			processDependenciesBlock(module);
		} catch (e) {
			return callback(e);
		}

		if (sortedDependencies.length === 0) {
			callback();
			return;
		}

		process.nextTick(() => {
			// This is nested so we need to allow one additional task
			this.processDependenciesQueue.increaseParallelism();

			asyncLib.forEach(
				sortedDependencies,
				(item, callback) => {
					this.handleModuleCreation(item, err => {
						// In V8, the Error objects keep a reference to the functions on the stack. These warnings &
						// errors are created inside closures that keep a reference to the Compilation, so errors are
						// leaking the Compilation object.
						if (err && this.bail) {
							// eslint-disable-next-line no-self-assign
							err.stack = err.stack;
							return callback(err);
						}
						callback();
					});
				},
				err => {
					this.processDependenciesQueue.decreaseParallelism();

					return callback(err);
				}
			);
		});
	}

	/**
	 * @typedef {Object} HandleModuleCreationOptions
	 * @property {ModuleFactory} factory
	 * @property {Dependency[]} dependencies
	 * @property {Module | null} originModule
	 * @property {string=} context
	 */

	/**
	 * @param {HandleModuleCreationOptions} options options object
	 * @param {ModuleCallback} callback callback
	 * @returns {void}
	 */
	handleModuleCreation(
		{ factory, dependencies, originModule, context },
		callback
	) {
		const moduleGraph = this.moduleGraph;

		const currentProfile = this.profile ? new ModuleProfile() : undefined;

		this.factorizeModule(
			{ currentProfile, factory, dependencies, originModule, context },
			(err, newModule) => {
				if (err) {
					if (dependencies.every(d => d.optional)) {
						this.warnings.push(err);
					} else {
						this.errors.push(err);
					}
					return callback(err);
				}

				if (!newModule) {
					return callback();
				}

				if (currentProfile !== undefined) {
					moduleGraph.setProfile(newModule, currentProfile);
				}

				this.addModule(newModule, (err, module) => {
					if (err) {
						if (!err.module) {
							err.module = module;
						}
						this.errors.push(err);

						return callback(err);
					}

					for (let i = 0; i < dependencies.length; i++) {
						const dependency = dependencies[i];
						moduleGraph.setResolvedModule(originModule, dependency, module);
					}

					moduleGraph.setIssuerIfUnset(
						module,
						originModule !== undefined ? originModule : null
					);
					if (module !== newModule) {
						if (currentProfile !== undefined) {
							const otherProfile = moduleGraph.getProfile(module);
							if (otherProfile !== undefined) {
								currentProfile.mergeInto(otherProfile);
							} else {
								moduleGraph.setProfile(module, currentProfile);
							}
						}
					}

					this.buildModule(module, err => {
						if (err) {
							if (!err.module) {
								err.module = module;
							}
							this.errors.push(err);

							return callback(err);
						}

						// This avoids deadlocks for circular dependencies
						if (this.processDependenciesQueue.isProcessing(module)) {
							return callback();
						}

						this.processModuleDependencies(module, err => {
							if (err) {
								return callback(err);
							}
							callback(null, module);
						});
					});
				});
			}
		);
	}

	/**
	 * @typedef {Object} FactorizeModuleOptions
	 * @property {ModuleProfile} currentProfile
	 * @property {ModuleFactory} factory
	 * @property {Dependency[]} dependencies
	 * @property {Module | null} originModule
	 * @property {string=} context
	 */

	/**
	 * @param {FactorizeModuleOptions} options options object
	 * @param {ModuleCallback} callback callback
	 * @returns {void}
	 */
	factorizeModule(options, callback) {
		this.factorizeQueue.add(options, callback);
	}

	/**
	 * @param {FactorizeModuleOptions} options options object
	 * @param {ModuleCallback} callback callback
	 * @returns {void}
	 */
	_factorizeModule(
		{ currentProfile, factory, dependencies, originModule, context },
		callback
	) {
		if (currentProfile !== undefined) {
			currentProfile.markFactoryStart();
		}
		factory.create(
			{
				contextInfo: {
					issuer: originModule ? originModule.nameForCondition() : "",
					compiler: this.compiler.name
				},
				resolveOptions: originModule ? originModule.resolveOptions : undefined,
				context: context
					? context
					: originModule
					? originModule.context
					: this.compiler.context,
				dependencies: dependencies
			},
			(err, result) => {
				if (result) {
					const {
						fileDependencies,
						contextDependencies,
						missingDependencies
					} = result;
					if (fileDependencies) {
						this.fileDependencies.addAll(fileDependencies);
					}
					if (contextDependencies) {
						this.contextDependencies.addAll(contextDependencies);
					}
					if (missingDependencies) {
						this.missingDependencies.addAll(missingDependencies);
					}
				}
				if (err) {
					const notFoundError = new ModuleNotFoundError(
						originModule,
						err,
						dependencies.map(d => d.loc).filter(Boolean)[0]
					);
					return callback(notFoundError);
				}
				if (!result) {
					return callback();
				}
				const newModule = result.module;
				if (!newModule) {
					return callback();
				}
				if (currentProfile !== undefined) {
					currentProfile.markFactoryEnd();
				}

				callback(null, newModule);
			}
		);
	}

	/**
	 *
	 * @param {string} context context string path
	 * @param {Dependency} dependency dependency used to create Module chain
	 * @param {ModuleCallback} callback callback for when module chain is complete
	 * @returns {void} will throw if dependency instance is not a valid Dependency
	 */
	addModuleChain(context, dependency, callback) {
		if (
			typeof dependency !== "object" ||
			dependency === null ||
			!dependency.constructor
		) {
			return callback(
				new WebpackError("Parameter 'dependency' must be a Dependency")
			);
		}
		const Dep = /** @type {DepConstructor} */ (dependency.constructor);
		const moduleFactory = this.dependencyFactories.get(Dep);
		if (!moduleFactory) {
			return callback(
				new WebpackError(
					`No dependency factory available for this dependency type: ${dependency.constructor.name}`
				)
			);
		}

		this.handleModuleCreation(
			{
				factory: moduleFactory,
				dependencies: [dependency],
				originModule: null,
				context
			},
			err => {
				if (err && this.bail) {
					callback(err);
					this.buildQueue.stop();
					this.rebuildQueue.stop();
					this.processDependenciesQueue.stop();
					this.factorizeQueue.stop();
				} else {
					callback();
				}
			}
		);
	}

	/**
	 *
	 * @param {string} context context path for entry
	 * @param {EntryDependency} entry entry dependency being created
	 * @param {string} name name of entry
	 * @param {ModuleCallback} callback callback function
	 * @returns {void} returns
	 */
	addEntry(context, entry, name, callback) {
		this.hooks.addEntry.call(entry, name);

		let entriesArray = this.entryDependencies.get(name);
		if (entriesArray === undefined) {
			entriesArray = [];
			this.entryDependencies.set(name, entriesArray);
		}
		entriesArray.push(entry);

		this.addModuleChain(context, entry, (err, module) => {
			if (err) {
				this.hooks.failedEntry.call(entry, name, err);
				return callback(err);
			}
			this.hooks.succeedEntry.call(entry, name, module);
			return callback(null, module);
		});
	}

	/**
	 * @param {Module} module module to be rebuilt
	 * @param {ModuleCallback} callback callback when module finishes rebuilding
	 * @returns {void}
	 */
	rebuildModule(module, callback) {
		this.rebuildQueue.add(module, callback);
	}

	/**
	 * @param {Module} module module to be rebuilt
	 * @param {ModuleCallback} callback callback when module finishes rebuilding
	 * @returns {void}
	 */
	_rebuildModule(module, callback) {
		this.hooks.rebuildModule.call(module);
		const oldDependencies = module.dependencies.slice();
		const oldBlocks = module.blocks.slice();
		module.invalidateBuild();
		this.buildQueue.invalidate(module);
		this.buildModule(module, err => {
			if (err) {
				return this.hooks.finishRebuildingModule.callAsync(module, err2 => {
					if (err2) {
						callback(
							makeWebpackError(err2, "Compilation.hooks.finishRebuildingModule")
						);
						return;
					}
					callback(err);
				});
			}

			this.processModuleDependencies(module, err => {
				if (err) return callback(err);
				this.removeReasonsOfDependencyBlock(module, {
					dependencies: oldDependencies,
					blocks: oldBlocks
				});
				this.hooks.finishRebuildingModule.callAsync(module, err2 => {
					if (err2) {
						callback(
							makeWebpackError(err2, "Compilation.hooks.finishRebuildingModule")
						);
						return;
					}
					callback(null, module);
				});
			});
		});
	}

	finish(callback) {
		const modules = this.modules;
		this.hooks.finishModules.callAsync(modules, err => {
			if (err) return callback(err);

			// extract warnings and errors from modules
			for (const module of modules) {
				this.reportDependencyErrorsAndWarnings(module, [module]);
				if (module.isOptional(this.moduleGraph)) {
					for (const error of module.errors) {
						if (!error.module) {
							error.module = module;
						}
						this.warnings.push(error);
					}
				} else {
					for (const error of module.errors) {
						if (!error.module) {
							error.module = module;
						}
						this.errors.push(error);
					}
				}
				for (const warning of module.warnings) {
					if (!warning.module) {
						warning.module = module;
					}
					this.warnings.push(warning);
				}
			}

			callback();
		});
	}

	unseal() {
		this.hooks.unseal.call();
		this.chunks.clear();
		this.chunkGroups.length = 0;
		this.namedChunks.clear();
		this.namedChunkGroups.clear();
		this.entrypoints.clear();
		this.additionalChunkAssets.length = 0;
		this.assets = {};
<<<<<<< HEAD
		this.moduleGraph.removeAllModuleAttributes();
=======
		this.assetsInfo.clear();
		for (const module of this.modules) {
			module.unseal();
		}
>>>>>>> 9c6b3678
	}

	/**
	 * @param {Callback} callback signals when the call finishes
	 * @returns {void}
	 */
	seal(callback) {
		const chunkGraph = new ChunkGraph(this.moduleGraph);
		this.chunkGraph = chunkGraph;

		for (const module of this.modules) {
			ChunkGraph.setChunkGraphForModule(module, chunkGraph);
		}

		this.hooks.seal.call();

		while (this.hooks.optimizeDependencies.call(this.modules)) {
			/* empty */
		}
		this.hooks.afterOptimizeDependencies.call(this.modules);

		this.hooks.beforeChunks.call();
		for (const [name, dependencies] of this.entryDependencies) {
			const chunk = this.addChunk(name);
			chunk.name = name;
			const entrypoint = new Entrypoint(name);
			entrypoint.setRuntimeChunk(chunk);
			this.namedChunkGroups.set(name, entrypoint);
			this.entrypoints.set(name, entrypoint);
			this.chunkGroups.push(entrypoint);
			connectChunkGroupAndChunk(entrypoint, chunk);

			for (const dep of dependencies) {
				entrypoint.addOrigin(null, { name }, dep.request);

				const module = this.moduleGraph.getModule(dep);
				if (module) {
					chunkGraph.connectChunkAndModule(chunk, module);
					chunkGraph.connectChunkAndEntryModule(chunk, module, entrypoint);
					this.assignDepth(module);
				}
			}
		}
		buildChunkGraph(
			this,
			/** @type {Entrypoint[]} */ (this.chunkGroups.slice())
		);
		this.hooks.afterChunks.call(this.chunks);

		this.hooks.optimize.call();

		while (this.hooks.optimizeModules.call(this.modules)) {
			/* empty */
		}
		this.hooks.afterOptimizeModules.call(this.modules);

		while (this.hooks.optimizeChunks.call(this.chunks, this.chunkGroups)) {
			/* empty */
		}
		this.hooks.afterOptimizeChunks.call(this.chunks, this.chunkGroups);

		this.hooks.optimizeTree.callAsync(this.chunks, this.modules, err => {
			if (err) {
				return callback(
					makeWebpackError(err, "Compilation.hooks.optimizeTree")
				);
			}

			this.hooks.afterOptimizeTree.call(this.chunks, this.modules);

			while (this.hooks.optimizeChunkModules.call(this.chunks, this.modules)) {
				/* empty */
			}
			this.hooks.afterOptimizeChunkModules.call(this.chunks, this.modules);

			const shouldRecord = this.hooks.shouldRecord.call() !== false;

			this.hooks.reviveModules.call(this.modules, this.records);
			this.hooks.beforeModuleIds.call(this.modules);
			this.hooks.moduleIds.call(this.modules);
			this.hooks.optimizeModuleIds.call(this.modules);
			this.hooks.afterOptimizeModuleIds.call(this.modules);

			this.hooks.reviveChunks.call(this.chunks, this.records);
			this.hooks.beforeChunkIds.call(this.chunks);
			this.hooks.chunkIds.call(this.chunks);
			this.hooks.optimizeChunkIds.call(this.chunks);
			this.hooks.afterOptimizeChunkIds.call(this.chunks);

			this.sortItemsWithChunkIds();

			if (shouldRecord) {
				this.hooks.recordModules.call(this.modules, this.records);
				this.hooks.recordChunks.call(this.chunks, this.records);
			}

			this.hooks.optimizeCodeGeneration.call(this.modules);

			this.hooks.beforeModuleHash.call();
			this.createModuleHashes();
			this.hooks.afterModuleHash.call();

			this.hooks.beforeRuntimeRequirements.call();
			this.processRuntimeRequirements(this.entrypoints.values());
			this.hooks.afterRuntimeRequirements.call();

			this.hooks.beforeHash.call();
			this.createHash();
			this.hooks.afterHash.call();

			if (shouldRecord) {
				this.hooks.recordHash.call(this.records);
			}

			this.clearAssets();

			this.hooks.beforeModuleAssets.call();
			this.createModuleAssets();

			const cont = () => {
				this.hooks.additionalChunkAssets.call(this.chunks);
				this.summarizeDependencies();
				if (shouldRecord) {
					this.hooks.record.call(this, this.records);
				}

				this.hooks.additionalAssets.callAsync(err => {
					if (err) {
						return callback(
							makeWebpackError(err, "Compilation.hooks.additionalAssets")
						);
					}
					this.hooks.optimizeChunkAssets.callAsync(this.chunks, err => {
						if (err) {
							return callback(
								makeWebpackError(err, "Compilation.hooks.optimizeChunkAssets")
							);
						}
						this.hooks.afterOptimizeChunkAssets.call(this.chunks);
						this.hooks.optimizeAssets.callAsync(this.assets, err => {
							if (err) {
								return callback(
									makeWebpackError(err, "Compilation.hooks.optimizeAssets")
								);
							}
							this.hooks.afterOptimizeAssets.call(this.assets);
							if (this.hooks.needAdditionalSeal.call()) {
								this.unseal();
								return this.seal(callback);
							}
							this.cache.storeBuildDependencies(this.buildDependencies, err => {
								if (err) {
									return callback(err);
								}
								return this.hooks.afterSeal.callAsync(callback);
							});
						});
					});
				});
			};

			if (this.hooks.shouldGenerateChunkAssets.call() !== false) {
				this.hooks.beforeChunkAssets.call();
				this.createChunkAssets(err => {
					if (err) {
						return callback(err);
					}
					cont();
				});
			} else {
				cont();
			}
		});
	}

	/**
	 * @param {Module} module moulde to report from
	 * @param {DependenciesBlock[]} blocks blocks to report from
	 * @returns {void}
	 */
	reportDependencyErrorsAndWarnings(module, blocks) {
		for (let indexBlock = 0; indexBlock < blocks.length; indexBlock++) {
			const block = blocks[indexBlock];
			const dependencies = block.dependencies;

			for (let indexDep = 0; indexDep < dependencies.length; indexDep++) {
				const d = dependencies[indexDep];

				const warnings = d.getWarnings(this.moduleGraph);
				if (warnings) {
					for (let indexWar = 0; indexWar < warnings.length; indexWar++) {
						const w = warnings[indexWar];

						const warning = new ModuleDependencyWarning(module, w, d.loc);
						this.warnings.push(warning);
					}
				}
				const errors = d.getErrors(this.moduleGraph);
				if (errors) {
					for (let indexErr = 0; indexErr < errors.length; indexErr++) {
						const e = errors[indexErr];

						const error = new ModuleDependencyError(module, e, d.loc);
						this.errors.push(error);
					}
				}
			}

			this.reportDependencyErrorsAndWarnings(module, block.blocks);
		}
	}

	/**
	 * @param {Iterable<Entrypoint>} entrypoints the entrypoints
	 * @returns {void}
	 */
	processRuntimeRequirements(entrypoints) {
		const {
			chunkGraph,
			moduleGraph,
			runtimeTemplate,
			dependencyTemplates
		} = this;

		const additionalModuleRuntimeRequirements = /** @type {TODO} */ (this.hooks
			.additionalModuleRuntimeRequirements);
		const runtimeRequirementInModule = this.hooks.runtimeRequirementInModule;
		for (const module of this.modules) {
			if (chunkGraph.getNumberOfModuleChunks(module) > 0) {
				const runtimeRequirements = module.getRuntimeRequirements({
					dependencyTemplates,
					runtimeTemplate,
					moduleGraph,
					chunkGraph
				});
				let set;
				if (runtimeRequirements) {
					set = new Set(runtimeRequirements);
				} else if (additionalModuleRuntimeRequirements.isUsed()) {
					set = new Set();
				} else {
					continue;
				}
				additionalModuleRuntimeRequirements.call(module, set);

				for (const r of set) {
					const hook = runtimeRequirementInModule.get(r);
					if (hook !== undefined) hook.call(module, set);
				}
				chunkGraph.addModuleRuntimeRequirements(module, set);
			}
		}

		for (const chunk of this.chunks) {
			const set = new Set();
			for (const module of chunkGraph.getChunkModulesIterable(chunk)) {
				const runtimeRequirements = chunkGraph.getModuleRuntimeRequirements(
					module
				);
				for (const r of runtimeRequirements) set.add(r);
			}
			this.hooks.additionalChunkRuntimeRequirements.call(chunk, set);

			for (const r of set) {
				this.hooks.runtimeRequirementInChunk.for(r).call(chunk, set);
			}

			chunkGraph.addChunkRuntimeRequirements(chunk, set);
		}

		const treeEntries = new Set(
			Array.from(entrypoints).map(ep => ep.getRuntimeChunk())
		);

		for (const chunk of treeEntries) {
			const allReferencedChunks = new Set();
			const queue = new Set(chunk.groupsIterable);
			for (const chunkGroup of queue) {
				for (const chunk of chunkGroup.chunks) {
					allReferencedChunks.add(chunk);
				}
				for (const child of chunkGroup.childrenIterable) {
					queue.add(child);
				}
			}

			const set = new Set();
			for (const chunk of allReferencedChunks) {
				const runtimeRequirements = chunkGraph.getChunkRuntimeRequirements(
					chunk
				);
				for (const r of runtimeRequirements) set.add(r);
			}

			this.hooks.additionalTreeRuntimeRequirements.call(chunk, set);

			for (const r of set) {
				this.hooks.runtimeRequirementInTree.for(r).call(chunk, set);
			}

			chunkGraph.addTreeRuntimeRequirements(chunk, set);
		}
	}

	/**
	 * @param {Chunk} chunk target chunk
	 * @param {RuntimeModule} module runtime module
	 * @returns {void}
	 */
	addRuntimeModule(chunk, module) {
		// Deprecated ModuleGraph association
		ModuleGraph.setModuleGraphForModule(module, this.moduleGraph);

		// add it to the list
		this.modules.add(module);
		this._modules.set(module.identifier(), module);

		// connect to the chunk graph
		this.chunkGraph.connectChunkAndModule(chunk, module);
		this.chunkGraph.connectChunkAndRuntimeModule(chunk, module);

		// attach runtime module
		module.attach(this, chunk);

		// Setup internals
		const exportsInfo = this.moduleGraph.getExportsInfo(module);
		exportsInfo.setHasProvideInfo();
		exportsInfo.setUsedForSideEffectsOnly();
		this.chunkGraph.addModuleRuntimeRequirements(module, [
			RuntimeGlobals.require
		]);

		// runtime modules don't need ids
		this.chunkGraph.setModuleId(module, "");

		// Call hook
		this.hooks.runtimeModule.call(module, chunk);
	}

	/**
	 * @param {string|ChunkGroupOptions} groupOptions options for the chunk group
	 * @param {Module} module the module the references the chunk group
	 * @param {DependencyLocation} loc the location from with the chunk group is referenced (inside of module)
	 * @param {string} request the request from which the the chunk group is referenced
	 * @returns {ChunkGroup} the new or existing chunk group
	 */
	addChunkInGroup(groupOptions, module, loc, request) {
		if (typeof groupOptions === "string") {
			groupOptions = { name: groupOptions };
		}
		const name = groupOptions.name;
		if (name) {
			const chunkGroup = this.namedChunkGroups.get(name);
			if (chunkGroup !== undefined) {
				chunkGroup.addOptions(groupOptions);
				if (module) {
					chunkGroup.addOrigin(module, loc, request);
				}
				return chunkGroup;
			}
		}
		const chunkGroup = new ChunkGroup(groupOptions);
		if (module) chunkGroup.addOrigin(module, loc, request);
		const chunk = this.addChunk(name);

		connectChunkGroupAndChunk(chunkGroup, chunk);

		this.chunkGroups.push(chunkGroup);
		if (name) {
			this.namedChunkGroups.set(name, chunkGroup);
		}
		return chunkGroup;
	}

	/**
	 * This method first looks to see if a name is provided for a new chunk,
	 * and first looks to see if any named chunks already exist and reuse that chunk instead.
	 *
	 * @param {string=} name optional chunk name to be provided
	 * @returns {Chunk} create a chunk (invoked during seal event)
	 */
	addChunk(name) {
		if (name) {
			const chunk = this.namedChunks.get(name);
			if (chunk !== undefined) {
				return chunk;
			}
		}
		const chunk = new Chunk(name);
		this.chunks.add(chunk);
		ChunkGraph.setChunkGraphForChunk(chunk, this.chunkGraph);
		if (name) {
			this.namedChunks.set(name, chunk);
		}
		return chunk;
	}

	/**
	 * @param {Module} module module to assign depth
	 * @returns {void}
	 */
	assignDepth(module) {
		const moduleGraph = this.moduleGraph;

		const queue = new Set([module]);
		let depth;

		moduleGraph.setDepth(module, 0);

		/**
		 * @param {Module} module module for processeing
		 * @returns {void}
		 */
		const enqueueJob = module => {
			if (!moduleGraph.setDepthIfLower(module, depth)) return;
			queue.add(module);
		};

		/**
		 * @param {Dependency} dependency dependency to assign depth to
		 * @returns {void}
		 */
		const assignDepthToDependency = dependency => {
			const module = this.moduleGraph.getModule(dependency);
			if (module) {
				enqueueJob(module);
			}
		};

		/**
		 * @param {DependenciesBlock} block block to assign depth to
		 * @returns {void}
		 */
		const assignDepthToDependencyBlock = block => {
			if (block.dependencies) {
				for (const dep of block.dependencies) assignDepthToDependency(dep);
			}

			if (block.blocks) {
				for (const b of block.blocks) assignDepthToDependencyBlock(b);
			}
		};

		for (module of queue) {
			queue.delete(module);
			depth = moduleGraph.getDepth(module) + 1;

			assignDepthToDependencyBlock(module);
		}
	}

	/**
	 * @param {Dependency} dependency the dependency
	 * @returns {DependencyReference} a reference for the dependency
	 */
	getDependencyReference(dependency) {
		const ref = dependency.getReference(this.moduleGraph);
		if (!ref) return null;
		return this.hooks.dependencyReference.call(ref, dependency);
	}

	/**
	 *
	 * @param {Module} module module relationship for removal
	 * @param {DependenciesBlockLike} block //TODO: good description
	 * @returns {void}
	 */
	removeReasonsOfDependencyBlock(module, block) {
		const chunkGraph = this.chunkGraph;
		const iteratorDependency = d => {
			if (!d.module) {
				return;
			}
			if (d.module.removeReason(module, d)) {
				for (const chunk of chunkGraph.getModuleChunksIterable(d.module)) {
					this.patchChunksAfterReasonRemoval(d.module, chunk);
				}
			}
		};

		if (block.blocks) {
			for (const b of block.blocks) {
				this.removeReasonsOfDependencyBlock(module, b);
			}
		}

		if (block.dependencies) {
			for (const dep of block.dependencies) iteratorDependency(dep);
		}
	}

	/**
	 * @param {Module} module module to patch tie
	 * @param {Chunk} chunk chunk to patch tie
	 * @returns {void}
	 */
	patchChunksAfterReasonRemoval(module, chunk) {
		if (!module.hasReasons(this.moduleGraph)) {
			this.removeReasonsOfDependencyBlock(module, module);
		}
		if (!module.hasReasonForChunk(chunk, this.moduleGraph, this.chunkGraph)) {
			if (this.chunkGraph.isModuleInChunk(module, chunk)) {
				this.chunkGraph.disconnectChunkAndModule(chunk, module);
				this.removeChunkFromDependencies(module, chunk);
			}
		}
	}

	/**
	 *
	 * @param {DependenciesBlock} block block tie for Chunk
	 * @param {Chunk} chunk chunk to remove from dep
	 * @returns {void}
	 */
	removeChunkFromDependencies(block, chunk) {
		const iteratorDependency = d => {
			if (!d.module) {
				return;
			}
			this.patchChunksAfterReasonRemoval(d.module, chunk);
		};

		const blocks = block.blocks;
		for (let indexBlock = 0; indexBlock < blocks.length; indexBlock++) {
			const asyncBlock = blocks[indexBlock];
			const chunkGroup = this.chunkGraph.getBlockChunkGroup(asyncBlock);
			// Grab all chunks from the first Block's AsyncDepBlock
			const chunks = chunkGroup.chunks;
			// For each chunk in chunkGroup
			for (let indexChunk = 0; indexChunk < chunks.length; indexChunk++) {
				const iteratedChunk = chunks[indexChunk];
				chunkGroup.removeChunk(iteratedChunk);
				// Recurse
				this.removeChunkFromDependencies(block, iteratedChunk);
			}
		}

		if (block.dependencies) {
			for (const dep of block.dependencies) iteratorDependency(dep);
		}
	}

	sortItemsWithChunkIds() {
		for (const chunkGroup of this.chunkGroups) {
			chunkGroup.sortItems();
		}

		const byMessage = compareSelect(
			err => `${err.message}`,
			compareStringsNumeric
		);
		const byModule = compareSelect(
			err => (err.module && err.module.identifier()) || "",
			compareStringsNumeric
		);
		const byLocation = compareSelect(err => err.loc, compareLocations);
		const compareErrors = concatComparators(byModule, byLocation, byMessage);

		this.errors.sort(compareErrors);
		this.warnings.sort(compareErrors);
		this.children.sort(byNameOrHash);
	}

	summarizeDependencies() {
		for (
			let indexChildren = 0;
			indexChildren < this.children.length;
			indexChildren++
		) {
			const child = this.children[indexChildren];

			this.fileDependencies.addAll(child.fileDependencies);
			this.contextDependencies.addAll(child.contextDependencies);
			this.missingDependencies.addAll(child.missingDependencies);
			this.buildDependencies.addAll(child.buildDependencies);
		}

		for (const module of this.modules) {
			const fileDependencies = module.buildInfo.fileDependencies;
			const contextDependencies = module.buildInfo.contextDependencies;
			const missingDependencies = module.buildInfo.missingDependencies;
			if (fileDependencies) {
				this.fileDependencies.addAll(fileDependencies);
			}
			if (contextDependencies) {
				this.contextDependencies.addAll(contextDependencies);
			}
			if (missingDependencies) {
				this.missingDependencies.addAll(missingDependencies);
			}
		}
	}

	createModuleHashes() {
		const chunkGraph = this.chunkGraph;
		const { hashFunction, hashDigest, hashDigestLength } = this.outputOptions;
		for (const module of this.modules) {
			const moduleHash = createHash(hashFunction);
			module.updateHash(moduleHash, chunkGraph);
			const moduleHashDigest = /** @type {string} */ (moduleHash.digest(
				hashDigest
			));
			chunkGraph.setModuleHashes(
				module,
				moduleHashDigest,
				moduleHashDigest.substr(0, hashDigestLength)
			);
		}
	}

	createHash() {
		const chunkGraph = this.chunkGraph;
		const outputOptions = this.outputOptions;
		const hashFunction = outputOptions.hashFunction;
		const hashDigest = outputOptions.hashDigest;
		const hashDigestLength = outputOptions.hashDigestLength;
		const hash = createHash(hashFunction);
		if (outputOptions.hashSalt) {
			hash.update(outputOptions.hashSalt);
		}
		this.mainTemplate.updateHash(hash);
		this.chunkTemplate.updateHash(hash);
		for (const key of Object.keys(this.moduleTemplates).sort()) {
			this.moduleTemplates[key].updateHash(hash);
		}
		for (const child of this.children) {
			hash.update(child.hash);
		}
		for (const warning of this.warnings) {
			hash.update(`${warning.message}`);
		}
		for (const error of this.errors) {
			hash.update(`${error.message}`);
		}

		// clone needed as sort below is inplace mutation
		const chunks = Array.from(this.chunks);
		/**
		 * sort here will bring all "falsy" values to the beginning
		 * this is needed as the "hasRuntime()" chunks are dependent on the
		 * hashes of the non-runtime chunks.
		 */
		chunks.sort((a, b) => {
			const aEntry = a.hasRuntime();
			const bEntry = b.hasRuntime();
			if (aEntry && !bEntry) return 1;
			if (!aEntry && bEntry) return -1;
			return byId(a, b);
		});
		for (let i = 0; i < chunks.length; i++) {
			const chunk = chunks[i];
			// Last minute module hash generation for modules that depend on chunk hashes
			for (const module of chunkGraph.getChunkModulesIterable(chunk)) {
				if (!chunkGraph.getModuleHash(module)) {
					const moduleHash = createHash(hashFunction);
					module.updateHash(moduleHash, chunkGraph);
					const moduleHashDigest = /** @type {string} */ (moduleHash.digest(
						hashDigest
					));
					chunkGraph.setModuleHashes(
						module,
						moduleHashDigest,
						moduleHashDigest.substr(0, hashDigestLength)
					);
				}
			}
			const chunkHash = createHash(hashFunction);
			try {
				if (outputOptions.hashSalt) {
					chunkHash.update(outputOptions.hashSalt);
				}
				chunk.updateHash(chunkHash, chunkGraph);
				const template = chunk.hasRuntime()
					? this.mainTemplate
					: this.chunkTemplate;
				template.updateHashForChunk(chunkHash, chunk, {
					chunkGraph,
					moduleGraph: this.moduleGraph,
					runtimeTemplate: this.runtimeTemplate
				});
				this.hooks.chunkHash.call(chunk, chunkHash);
				chunk.hash = /** @type {string} */ (chunkHash.digest(hashDigest));
				hash.update(chunk.hash);
				chunk.renderedHash = chunk.hash.substr(0, hashDigestLength);
				this.hooks.contentHash.call(chunk);
			} catch (err) {
				this.errors.push(new ChunkRenderError(chunk, "", err));
			}
		}
		this.fullHash = /** @type {string} */ (hash.digest(hashDigest));
		this.hash = this.fullHash.substr(0, hashDigestLength);
	}

	/**
	 * @param {string} update extra information
	 * @returns {void}
	 */
	modifyHash(update) {
		const outputOptions = this.outputOptions;
		const hashFunction = outputOptions.hashFunction;
		const hashDigest = outputOptions.hashDigest;
		const hashDigestLength = outputOptions.hashDigestLength;
		const hash = createHash(hashFunction);
		hash.update(this.fullHash);
		hash.update(update);
		this.fullHash = /** @type {string} */ (hash.digest(hashDigest));
		this.hash = this.fullHash.substr(0, hashDigestLength);
	}

<<<<<<< HEAD
	clearAssets() {
		for (const chunk of this.chunks) {
			chunk.files.clear();
			chunk.auxiliaryFiles.clear();
		}
=======
	/**
	 * @param {string} file file name
	 * @param {Source} source asset source
	 * @param {AssetInfo} assetInfo extra asset information
	 * @returns {void}
	 */
	emitAsset(file, source, assetInfo = {}) {
		if (this.assets[file]) {
			if (this.assets[file] !== source) {
				throw new Error(
					`Conflict: Multiple assets emit to the same filename ${file}`
				);
			}
			const oldInfo = this.assetsInfo.get(file);
			this.assetsInfo.set(file, Object.assign({}, oldInfo, assetInfo));
			return;
		}
		this.assets[file] = source;
		this.assetsInfo.set(file, assetInfo);
	}

	/**
	 * @param {string} file file name
	 * @param {Source | function(Source): Source} newSourceOrFunction new asset source or function converting old to new
	 * @param {AssetInfo | function(AssetInfo | undefined): AssetInfo} assetInfoUpdateOrFunction new asset info or function converting old to new
	 */
	updateAsset(
		file,
		newSourceOrFunction,
		assetInfoUpdateOrFunction = undefined
	) {
		if (!this.assets[file]) {
			throw new Error(
				`Called Compilation.updateAsset for not existing filename ${file}`
			);
		}
		if (typeof newSourceOrFunction === "function") {
			this.assets[file] = newSourceOrFunction(this.assets[file]);
		} else {
			this.assets[file] = newSourceOrFunction;
		}
		if (assetInfoUpdateOrFunction !== undefined) {
			const oldInfo = this.assetsInfo.get(file);
			if (typeof assetInfoUpdateOrFunction === "function") {
				this.assetsInfo.set(file, assetInfoUpdateOrFunction(oldInfo || {}));
			} else {
				this.assetsInfo.set(
					file,
					Object.assign({}, oldInfo, assetInfoUpdateOrFunction)
				);
			}
		}
	}

	getAssets() {
		/** @type {Asset[]} */
		const array = [];
		for (const assetName of Object.keys(this.assets)) {
			if (Object.prototype.hasOwnProperty.call(this.assets, assetName)) {
				array.push({
					name: assetName,
					source: this.assets[assetName],
					info: this.assetsInfo.get(assetName) || {}
				});
			}
		}
		return array;
	}

	/**
	 * @param {string} name the name of the asset
	 * @returns {Asset | undefined} the asset or undefined when not found
	 */
	getAsset(name) {
		if (!Object.prototype.hasOwnProperty.call(this.assets, name))
			return undefined;
		return {
			name,
			source: this.assets[name],
			info: this.assetsInfo.get(name) || {}
		};
>>>>>>> 9c6b3678
	}

	createModuleAssets() {
		const { chunkGraph } = this;
		for (const module of this.modules) {
			if (module.buildInfo.assets) {
				const assetsInfo = module.buildInfo.assetsInfo;
				for (const assetName of Object.keys(module.buildInfo.assets)) {
<<<<<<< HEAD
					const fileName = this.getPath(assetName, {
						chunkGraph: this.chunkGraph,
						module
					});
					for (const chunk of chunkGraph.getModuleChunksIterable(module)) {
						chunk.auxiliaryFiles.add(fileName);
					}
					this.assets[fileName] = module.buildInfo.assets[assetName];
=======
					const fileName = this.getPath(assetName);
					this.emitAsset(
						fileName,
						module.buildInfo.assets[assetName],
						assetsInfo ? assetsInfo.get(assetName) : undefined
					);
>>>>>>> 9c6b3678
					this.hooks.moduleAsset.call(module, fileName);
				}
			}
		}
	}

	/**
	 * @param {Callback} callback signals when the call finishes
	 * @returns {void}
	 */
	createChunkAssets(callback) {
		const outputOptions = this.outputOptions;
		const cachedSourceMap = new WeakMap();
		/** @type {Map<string, {hash: string, source: Source, chunk: Chunk}>} */
		const alreadyWrittenFiles = new Map();
<<<<<<< HEAD

		asyncLib.forEach(
			this.chunks,
			(chunk, callback) => {
				/** @type {RenderManifestEntry[]} */
				let manifest;
				try {
					const template = chunk.hasRuntime()
						? this.mainTemplate
						: this.chunkTemplate;
					manifest = template.getRenderManifest({
						chunk,
						hash: this.hash,
						fullHash: this.fullHash,
						outputOptions,
						moduleTemplates: this.moduleTemplates,
						dependencyTemplates: this.dependencyTemplates,
						chunkGraph: this.chunkGraph,
						moduleGraph: this.moduleGraph,
						runtimeTemplate: this.runtimeTemplate
					}); // [{ render(), filenameTemplate, pathOptions, identifier, hash }]
				} catch (err) {
					this.errors.push(new ChunkRenderError(chunk, "", err));
					return callback();
				}
				asyncLib.forEach(
					manifest,
					(fileManifest, callback) => {
						const ident = fileManifest.identifier;
						const cacheName = `${this.compilerPath}/asset/${ident}`;
						const usedHash = fileManifest.hash;

						this.cache.get(cacheName, usedHash, (err, sourceFromCache) => {
							/** @type {string | function(PathData): string} */
							let filenameTemplate;
							/** @type {string} */
							let file;

							let inTry = true;
							const errorAndCallback = err => {
								const filename =
									file ||
									(typeof filenameTemplate === "string"
										? filenameTemplate
										: "");

								this.errors.push(new ChunkRenderError(chunk, filename, err));
								inTry = false;
								return callback();
							};

							try {
								filenameTemplate = fileManifest.filenameTemplate;
								file = this.getPath(filenameTemplate, fileManifest.pathOptions);

								if (err) {
									return errorAndCallback(err);
								}

								let source = sourceFromCache;

								// check if the same filename was already written by another chunk
								const alreadyWritten = alreadyWrittenFiles.get(file);
								if (alreadyWritten !== undefined) {
									if (alreadyWritten.hash !== usedHash) {
										inTry = false;
										return callback(
											new WebpackError(
												`Conflict: Multiple chunks emit assets to the same filename ${file}` +
													` (chunks ${alreadyWritten.chunk.id} and ${chunk.id})`
											)
										);
									} else {
										source = alreadyWritten.source;
									}
								} else if (!source) {
									// render the asset
									source = fileManifest.render();

									// Ensure that source is a cached source to avoid additional cost because of repeated access
									if (!(source instanceof CachedSource)) {
										const cacheEntry = cachedSourceMap.get(source);
										if (cacheEntry) {
											source = cacheEntry;
										} else {
											const cachedSource = new CachedSource(source);
											cachedSourceMap.set(source, cachedSource);
											source = cachedSource;
										}
									}
								}
								if (this.assets[file] && this.assets[file] !== source) {
									inTry = false;
									return callback(
										new WebpackError(
											`Conflict: Rendering chunk ${chunk.id} ` +
												`emits to the filename ${file} ` +
												"which was already written to by something else " +
												"(but not another chunk)"
										)
									);
								}
								this.assets[file] = source;
								if (fileManifest.auxiliary) {
									chunk.auxiliaryFiles.add(file);
								} else {
									chunk.files.add(file);
								}
								this.hooks.chunkAsset.call(chunk, file);
								alreadyWrittenFiles.set(file, {
=======
		for (let i = 0; i < this.chunks.length; i++) {
			const chunk = this.chunks[i];
			chunk.files = [];
			let source;
			let file;
			let filenameTemplate;
			try {
				const template = chunk.hasRuntime()
					? this.mainTemplate
					: this.chunkTemplate;
				const manifest = template.getRenderManifest({
					chunk,
					hash: this.hash,
					fullHash: this.fullHash,
					outputOptions,
					moduleTemplates: this.moduleTemplates,
					dependencyTemplates: this.dependencyTemplates
				}); // [{ render(), filenameTemplate, pathOptions, identifier, hash }]
				for (const fileManifest of manifest) {
					const cacheName = fileManifest.identifier;
					const usedHash = fileManifest.hash;
					filenameTemplate = fileManifest.filenameTemplate;
					const pathAndInfo = this.getPathWithInfo(
						filenameTemplate,
						fileManifest.pathOptions
					);
					file = pathAndInfo.path;
					const assetInfo = pathAndInfo.info;

					// check if the same filename was already written by another chunk
					const alreadyWritten = alreadyWrittenFiles.get(file);
					if (alreadyWritten !== undefined) {
						if (alreadyWritten.hash === usedHash) {
							if (this.cache) {
								this.cache[cacheName] = {
>>>>>>> 9c6b3678
									hash: usedHash,
									source,
									chunk
								});
								if (source !== sourceFromCache) {
									this.cache.store(cacheName, usedHash, source, err => {
										if (err) return errorAndCallback(err);
										return callback();
									});
								} else {
									inTry = false;
									callback();
								}
							} catch (err) {
								if (!inTry) throw err;
								errorAndCallback(err);
							}
<<<<<<< HEAD
						});
					},
					callback
=======
						}
						if (this.cache) {
							this.cache[cacheName] = {
								hash: usedHash,
								source
							};
						}
					}
					this.emitAsset(file, source, assetInfo);
					chunk.files.push(file);
					this.hooks.chunkAsset.call(chunk, file);
					alreadyWrittenFiles.set(file, {
						hash: usedHash,
						source,
						chunk
					});
				}
			} catch (err) {
				this.errors.push(
					new ChunkRenderError(chunk, file || filenameTemplate, err)
>>>>>>> 9c6b3678
				);
			},
			callback
		);
	}

	/**
	 * @param {string | function(PathData): string} filename used to get asset path with hash
	 * @param {PathData} data context data
	 * @returns {string} interpolated path
	 */
	getPath(filename, data) {
		if (!data.hash) {
			data = {
				hash: this.hash,
				...data
			};
		}
		return this.mainTemplate.getAssetPath(filename, data);
	}

	/**
	 * @param {string} filename used to get asset path with hash
	 * @param {TODO=} data // TODO: figure out this param type
	 * @returns {{ path: string, info: AssetInfo }} interpolated path and asset info
	 */
	getPathWithInfo(filename, data) {
		data = data || {};
		data.hash = data.hash || this.hash;
		return this.mainTemplate.getAssetPathWithInfo(filename, data);
	}

	/**
	 * This function allows you to run another instance of webpack inside of webpack however as
	 * a child with different settings and configurations (if desired) applied. It copies all hooks, plugins
	 * from parent (or top level compiler) and creates a child Compilation
	 *
	 * @param {string} name name of the child compiler
	 * @param {OutputOptions} outputOptions // Need to convert config schema to types for this
	 * @param {Plugin[]} plugins webpack plugins that will be applied
	 * @returns {Compiler} creates a child Compiler instance
	 */
	createChildCompiler(name, outputOptions, plugins) {
		const idx = this.childrenCounters[name] || 0;
		this.childrenCounters[name] = idx + 1;
		return this.compiler.createChildCompiler(
			this,
			name,
			idx,
			outputOptions,
			plugins
		);
	}

	checkConstraints() {
		const chunkGraph = this.chunkGraph;

		/** @type {Set<number|string>} */
		const usedIds = new Set();

		for (const module of this.modules) {
			if (module.type === "runtime") continue;
			const moduleId = chunkGraph.getModuleId(module);
			if (moduleId === null) continue;
			if (usedIds.has(moduleId)) {
				throw new Error(`checkConstraints: duplicate module id ${moduleId}`);
			}
			usedIds.add(moduleId);
		}

		for (const chunk of this.chunks) {
			for (const module of chunkGraph.getChunkModulesIterable(chunk)) {
				if (!this.modules.has(module)) {
					throw new Error(
						"checkConstraints: module in chunk but not in compilation " +
							` ${chunk.debugId} ${module.debugId}`
					);
				}
			}
			for (const module of chunkGraph.getChunkEntryModulesIterable(chunk)) {
				if (!this.modules.has(module)) {
					throw new Error(
						"checkConstraints: entry module in chunk but not in compilation " +
							` ${chunk.debugId} ${module.debugId}`
					);
				}
			}
		}

		for (const chunkGroup of this.chunkGroups) {
			chunkGroup.checkConstraints();
		}
	}
}

module.exports = Compilation;<|MERGE_RESOLUTION|>--- conflicted
+++ resolved
@@ -135,13 +135,6 @@
  */
 
 /**
-<<<<<<< HEAD
- * @typedef {Object} ModulePathData
- * @property {string|number} id
- * @property {string} hash
- * @property {string} renderedHash
- * @property {function(number): string=} hashWithLength
-=======
  * @typedef {Object} AssetInfo
  * @property {boolean=} immutable true, if the asset can be long term cached forever (contains a hash)
  * @property {number=} size size in bytes, only set after asset has been emitted
@@ -157,10 +150,11 @@
  */
 
 /**
- * @param {Chunk} a first chunk to sort by id
- * @param {Chunk} b second chunk to sort by id
- * @returns {-1|0|1} sort value
->>>>>>> 9c6b3678
+ * @typedef {Object} ModulePathData
+ * @property {string|number} id
+ * @property {string} hash
+ * @property {string} renderedHash
+ * @property {function(number): string=} hashWithLength
  */
 
 /**
@@ -505,14 +499,8 @@
 			processor: this._processModuleDependencies.bind(this)
 		});
 
-<<<<<<< HEAD
 		/** @type {Map<string, EntryDependency[]>} */
 		this.entryDependencies = new Map();
-=======
-		this.entries = [];
-		/** @private @type {{name: string, request: string, module: Module}[]} */
-		this._preparedEntrypoints = [];
->>>>>>> 9c6b3678
 		/** @type {Map<string, Entrypoint>} */
 		this.entrypoints = new Map();
 		/** @type {Set<Chunk>} */
@@ -1304,14 +1292,8 @@
 		this.entrypoints.clear();
 		this.additionalChunkAssets.length = 0;
 		this.assets = {};
-<<<<<<< HEAD
+		this.assetsInfo.clear();
 		this.moduleGraph.removeAllModuleAttributes();
-=======
-		this.assetsInfo.clear();
-		for (const module of this.modules) {
-			module.unseal();
-		}
->>>>>>> 9c6b3678
 	}
 
 	/**
@@ -2021,13 +2003,6 @@
 		this.hash = this.fullHash.substr(0, hashDigestLength);
 	}
 
-<<<<<<< HEAD
-	clearAssets() {
-		for (const chunk of this.chunks) {
-			chunk.files.clear();
-			chunk.auxiliaryFiles.clear();
-		}
-=======
 	/**
 	 * @param {string} file file name
 	 * @param {Source} source asset source
@@ -2109,7 +2084,13 @@
 			source: this.assets[name],
 			info: this.assetsInfo.get(name) || {}
 		};
->>>>>>> 9c6b3678
+	}
+
+	clearAssets() {
+		for (const chunk of this.chunks) {
+			chunk.files.clear();
+			chunk.auxiliaryFiles.clear();
+		}
 	}
 
 	createModuleAssets() {
@@ -2118,7 +2099,6 @@
 			if (module.buildInfo.assets) {
 				const assetsInfo = module.buildInfo.assetsInfo;
 				for (const assetName of Object.keys(module.buildInfo.assets)) {
-<<<<<<< HEAD
 					const fileName = this.getPath(assetName, {
 						chunkGraph: this.chunkGraph,
 						module
@@ -2126,15 +2106,11 @@
 					for (const chunk of chunkGraph.getModuleChunksIterable(module)) {
 						chunk.auxiliaryFiles.add(fileName);
 					}
-					this.assets[fileName] = module.buildInfo.assets[assetName];
-=======
-					const fileName = this.getPath(assetName);
 					this.emitAsset(
 						fileName,
 						module.buildInfo.assets[assetName],
 						assetsInfo ? assetsInfo.get(assetName) : undefined
 					);
->>>>>>> 9c6b3678
 					this.hooks.moduleAsset.call(module, fileName);
 				}
 			}
@@ -2150,7 +2126,6 @@
 		const cachedSourceMap = new WeakMap();
 		/** @type {Map<string, {hash: string, source: Source, chunk: Chunk}>} */
 		const alreadyWrittenFiles = new Map();
-<<<<<<< HEAD
 
 		asyncLib.forEach(
 			this.chunks,
@@ -2184,7 +2159,7 @@
 						const usedHash = fileManifest.hash;
 
 						this.cache.get(cacheName, usedHash, (err, sourceFromCache) => {
-							/** @type {string | function(PathData): string} */
+							/** @type {string | function(PathData, AssetInfo=): string} */
 							let filenameTemplate;
 							/** @type {string} */
 							let file;
@@ -2204,7 +2179,12 @@
 
 							try {
 								filenameTemplate = fileManifest.filenameTemplate;
-								file = this.getPath(filenameTemplate, fileManifest.pathOptions);
+								const pathAndInfo = this.getPathWithInfo(
+									filenameTemplate,
+									fileManifest.pathOptions
+								);
+								file = pathAndInfo.path;
+								const assetInfo = pathAndInfo.info;
 
 								if (err) {
 									return errorAndCallback(err);
@@ -2242,18 +2222,7 @@
 										}
 									}
 								}
-								if (this.assets[file] && this.assets[file] !== source) {
-									inTry = false;
-									return callback(
-										new WebpackError(
-											`Conflict: Rendering chunk ${chunk.id} ` +
-												`emits to the filename ${file} ` +
-												"which was already written to by something else " +
-												"(but not another chunk)"
-										)
-									);
-								}
-								this.assets[file] = source;
+								this.emitAsset(file, source, assetInfo);
 								if (fileManifest.auxiliary) {
 									chunk.auxiliaryFiles.add(file);
 								} else {
@@ -2261,43 +2230,6 @@
 								}
 								this.hooks.chunkAsset.call(chunk, file);
 								alreadyWrittenFiles.set(file, {
-=======
-		for (let i = 0; i < this.chunks.length; i++) {
-			const chunk = this.chunks[i];
-			chunk.files = [];
-			let source;
-			let file;
-			let filenameTemplate;
-			try {
-				const template = chunk.hasRuntime()
-					? this.mainTemplate
-					: this.chunkTemplate;
-				const manifest = template.getRenderManifest({
-					chunk,
-					hash: this.hash,
-					fullHash: this.fullHash,
-					outputOptions,
-					moduleTemplates: this.moduleTemplates,
-					dependencyTemplates: this.dependencyTemplates
-				}); // [{ render(), filenameTemplate, pathOptions, identifier, hash }]
-				for (const fileManifest of manifest) {
-					const cacheName = fileManifest.identifier;
-					const usedHash = fileManifest.hash;
-					filenameTemplate = fileManifest.filenameTemplate;
-					const pathAndInfo = this.getPathWithInfo(
-						filenameTemplate,
-						fileManifest.pathOptions
-					);
-					file = pathAndInfo.path;
-					const assetInfo = pathAndInfo.info;
-
-					// check if the same filename was already written by another chunk
-					const alreadyWritten = alreadyWrittenFiles.get(file);
-					if (alreadyWritten !== undefined) {
-						if (alreadyWritten.hash === usedHash) {
-							if (this.cache) {
-								this.cache[cacheName] = {
->>>>>>> 9c6b3678
 									hash: usedHash,
 									source,
 									chunk
@@ -2315,32 +2247,9 @@
 								if (!inTry) throw err;
 								errorAndCallback(err);
 							}
-<<<<<<< HEAD
 						});
 					},
 					callback
-=======
-						}
-						if (this.cache) {
-							this.cache[cacheName] = {
-								hash: usedHash,
-								source
-							};
-						}
-					}
-					this.emitAsset(file, source, assetInfo);
-					chunk.files.push(file);
-					this.hooks.chunkAsset.call(chunk, file);
-					alreadyWrittenFiles.set(file, {
-						hash: usedHash,
-						source,
-						chunk
-					});
-				}
-			} catch (err) {
-				this.errors.push(
-					new ChunkRenderError(chunk, file || filenameTemplate, err)
->>>>>>> 9c6b3678
 				);
 			},
 			callback
@@ -2348,7 +2257,7 @@
 	}
 
 	/**
-	 * @param {string | function(PathData): string} filename used to get asset path with hash
+	 * @param {string | function(PathData, AssetInfo=): string} filename used to get asset path with hash
 	 * @param {PathData} data context data
 	 * @returns {string} interpolated path
 	 */
@@ -2363,8 +2272,8 @@
 	}
 
 	/**
-	 * @param {string} filename used to get asset path with hash
-	 * @param {TODO=} data // TODO: figure out this param type
+	 * @param {string | function(PathData, AssetInfo=): string} filename used to get asset path with hash
+	 * @param {PathData} data context data
 	 * @returns {{ path: string, info: AssetInfo }} interpolated path and asset info
 	 */
 	getPathWithInfo(filename, data) {
