--- conflicted
+++ resolved
@@ -62,11 +62,7 @@
 	}
 
 	if(typeof options !== "object" || options === null) {
-<<<<<<< HEAD
 		console.log("Config did not export an object or a function returning an object.");
-=======
-		console.log("Config did not export an object.");
->>>>>>> a45c7ddf
 		process.exit(-1);
 	}
 
